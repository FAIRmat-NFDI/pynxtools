<<<<<<< HEAD
=======
"""init file"""

>>>>>>> 5b6e8979
#
# Copyright The NOMAD Authors.
#
# This file is part of NOMAD. See https://nomad-lab.eu for further info.
#
# Licensed under the Apache License, Version 2.0 (the "License");
# you may not use this file except in compliance with the License.
# You may obtain a copy of the License at
#
#     http://www.apache.org/licenses/LICENSE-2.0
#
# Unless required by applicable law or agreed to in writing, software
# distributed under the License is distributed on an "AS IS" BASIS,
# WITHOUT WARRANTIES OR CONDITIONS OF ANY KIND, either express or implied.
# See the License for the specific language governing permissions and
# limitations under the License.
#
import os
import re
from datetime import datetime
from glob import glob
from typing import Union

from pynxtools._build_wrapper import get_vcs_version
from pynxtools.definitions.dev_tools.globals.nxdl import get_nxdl_version

MAIN_BRANCH_NAME = "fairmat"


def _build_version(tag: str, distance: int, node: str, dirty: bool) -> str:
    """
    Builds the version string for a given set of git states.
    This resembles `no-guess-dev` + `node-and-date` behavior from setuptools_scm.
    """
    if distance == 0 and not dirty:
        return f"{tag}"

    dirty_appendix = datetime.now().strftime(".d%Y%m%d") if dirty else ""
    return f"{tag}.post1.dev{distance}+{node}{dirty_appendix}"


def format_version(version: str) -> str:
    """
    Formats the git describe version string into the local format.
    """
    version_parts = version.split("-")

    return _build_version(
        version_parts[0],
        int(version_parts[1]),
        version_parts[2],
        len(version_parts) == 4 and version_parts[3] == "dirty",
    )


def get_nexus_version() -> str:
    """
    The version of the Nexus standard and the NeXus Definition language
    based on git tags and commits
    """
    version = get_vcs_version()

    if version is not None:
        return format_version(version)

    version_file = os.path.join(os.path.dirname(__file__), "nexus-version.txt")

    if not os.path.exists(version_file):
        # We are in the limbo, just get the nxdl version from nexus definitions
        return format_version(get_nxdl_version())

    with open(version_file, encoding="utf-8") as vfile:
        return format_version(vfile.read().strip())


def get_nexus_version_hash() -> str:
    """
    Gets the git hash from the nexus version string
    """
    version = re.search(r"g([a-z0-9]+)", get_nexus_version())

    if version is None:
        return MAIN_BRANCH_NAME

    return version.group(1)<|MERGE_RESOLUTION|>--- conflicted
+++ resolved
@@ -1,8 +1,3 @@
-<<<<<<< HEAD
-=======
-"""init file"""
-
->>>>>>> 5b6e8979
 #
 # Copyright The NOMAD Authors.
 #
@@ -20,6 +15,7 @@
 # See the License for the specific language governing permissions and
 # limitations under the License.
 #
+
 import os
 import re
 from datetime import datetime
