--- conflicted
+++ resolved
@@ -147,7 +147,6 @@
         if key_part == "energy":
             energy_field_key = f"{data_group_key}/energy"
             energy = np.array(xr_data.coords["energy"].values)
-            print(energy)
             template[energy_field_key] = energy
 
         else:
@@ -228,7 +227,6 @@
             template[modified_key] = np.array(value)
 
 
-<<<<<<< HEAD
 def values_to_list(values):
     """
     Return a list of the values object, independent of its intial type
@@ -252,7 +250,63 @@
     return list(values)
 
 
-def fill_template_with_xps_data(config_dict, xps_data_dict, template, entry_set):
+def fill_template_with_value(key, value, template):
+    """
+    Fill NeXus template with a key-value pair.
+
+    Parameters
+    ----------
+    key : str
+        DESCRIPTION.
+    value :
+        Any value coming from the XPS, config, or ELN file.
+    template : Template
+        A NeXus template.
+
+    """
+    if value is None or str(value) == "None":
+        return
+
+    # Do for all entry names
+    for entry in ENTRY_SET:
+        atom_types: List = []
+        if "chemical_formula" in key:
+            atom_types = list(extract_atom_types(value))
+
+        if isinstance(value, datetime.datetime):
+            value = value.isoformat()
+
+        elif isinstance(value, dict) and LINK_TOKEN in value:
+            link_text = value[LINK_TOKEN]
+            link_text = link_text.replace("entry", f"{entry}")
+            value = {LINK_TOKEN: link_text}
+
+        modified_key = key.replace("[entry]", f"[{entry}]")
+
+        # Do for all detectors
+        if "[detector]" in key:
+            for detector in DETECTOR_SET:
+                detr_key = modified_key.replace("[detector]", f"[{detector}]")
+                template[detr_key] = value
+
+                if isinstance(value, dict) and LINK_TOKEN in value:
+                    link_text = value[LINK_TOKEN]
+                    if "/detector/" in link_text:
+                        # Only replace if generic detector is given in
+                        # link.
+                        link_text = link_text.replace("detector", f"{detector}")
+                        value = {LINK_TOKEN: link_text}
+
+                template[detr_key] = value
+        else:
+            template[modified_key] = value
+
+        if atom_types:
+            modified_key = modified_key.replace("chemical_formula", "atom_types")
+            template[modified_key] = ", ".join(atom_types)
+
+
+def fill_template_with_xps_data(config_dict, xps_data_dict, template):
     """Collect the xps data from xps_data_dict
     and store them into template. We use searching_keys
     for separating the data from xps_data_dict.
@@ -310,108 +364,11 @@
                         ]
                     except KeyError:
                         pass
-
-
-# pylint: disable=too-many-branches
-def fill_template_with_eln_data(eln_data_dict, config_dict, template, entry_set):
-=======
-def fill_template_with_value(key, value, template):
-    """
-    Fill NeXus template with a key-value pair.
-
-    Parameters
-    ----------
-    key : str
-        DESCRIPTION.
-    value :
-        Any value coming from the XPS, config, or ELN file.
-    template : Template
-        A NeXus template.
-
-    """
-    if value is None or str(value) == "None":
-        return
-
-    # Do for all entry names
-    for entry in ENTRY_SET:
-        atom_types: List = []
-        if "chemical_formula" in key:
-            atom_types = list(extract_atom_types(value))
-
-        if isinstance(value, datetime.datetime):
-            value = value.isoformat()
-
-        elif isinstance(value, dict) and LINK_TOKEN in value:
-            link_text = value[LINK_TOKEN]
-            link_text = link_text.replace("entry", f"{entry}")
-            value = {LINK_TOKEN: link_text}
-
-        modified_key = key.replace("[entry]", f"[{entry}]")
-
-        # Do for all detectors
-        if "[detector]" in key:
-            for detector in DETECTOR_SET:
-                detr_key = modified_key.replace("[detector]", f"[{detector}]")
-                template[detr_key] = value
-
-                if isinstance(value, dict) and LINK_TOKEN in value:
-                    link_text = value[LINK_TOKEN]
-                    if "/detector/" in link_text:
-                        # Only replace if generic detector is given in
-                        # link.
-                        link_text = link_text.replace("detector", f"{detector}")
-                        value = {LINK_TOKEN: link_text}
-
-                template[detr_key] = value
-        else:
-            template[modified_key] = value
-
-        if atom_types:
-            modified_key = modified_key.replace("chemical_formula", "atom_types")
-            template[modified_key] = ", ".join(atom_types)
-
-
-def fill_template_with_xps_data(config_dict, xps_data_dict, template):
-    """Collect the xps data from xps_data_dict
-    and store them into template. We use searching_keys
-    for separating the data from xps_data_dict.
-    """
-    for key, config_value in config_dict.items():
-        if isinstance(config_value, str) and any(
-            token in config_value for token in TOKEN_SET
-        ):
-            if XPS_DATA_TOKEN in str(config_value):
-                key_part = config_value.split(XPS_DATA_TOKEN)[-1]
-                entries_values = find_entry_and_value(
-                    xps_data_dict, key_part, dt_typ=XPS_DATA_TOKEN
-                )
-                fill_data_group(key, key_part, entries_values, config_dict, template)
-
-            elif XPS_DETECTOR_TOKEN in str(config_value):
-                key_part = config_value.split(XPS_DATA_TOKEN)[-1]
-                entries_values = find_entry_and_value(
-                    xps_data_dict, key_part, dt_typ=XPS_DETECTOR_TOKEN
-                )
-
-                fill_detector_group(
-                    key, entries_values, config_dict, xps_data_dict, template
-                )
-
-            elif XPS_TOKEN in str(config_value):
-                key_part = config_value.split(XPS_TOKEN)[-1]
-                entries_values = find_entry_and_value(
-                    xps_data_dict, key_part, dt_typ=XPS_TOKEN
-                )
-                for entry, ent_value in entries_values.items():
-                    modified_key = key.replace("[entry]", f"[{entry}]")
-                    fill_template_with_value(modified_key, ent_value, template)
-
-        else:
-            fill_template_with_value(key, config_value, template)
+            else:
+                fill_template_with_value(key, config_value, template)
 
 
 def fill_template_with_eln_data(eln_data_dict, config_dict, template):
->>>>>>> ac194845
     """Fill the template from provided eln data"""
     for key, config_value in config_dict.items():
         if ELN_TOKEN in str(config_value):
