--- conflicted
+++ resolved
@@ -22,14 +22,7 @@
 # limitations under the License.
 #
 from pathlib import Path
-<<<<<<< HEAD
-from typing import Any, Dict, Set, List, Tuple
-import sys
-import json
-import datetime
-=======
 from typing import Any, Dict, List, Set, Tuple
->>>>>>> 741cea46
 
 import numpy as np
 import yaml
@@ -41,15 +34,9 @@
     flatten_and_replace,
     parse_flatten_json,
 )
-<<<<<<< HEAD
-=======
 from pynxtools.dataconverter.readers.xps.file_parser import XpsDataFileParser
 from pynxtools.dataconverter.readers.xps.reader_utils import construct_entry_name
->>>>>>> 741cea46
 from pynxtools.dataconverter.template import Template
-
-from pynxtools.dataconverter.readers.xps.file_parser import XpsDataFileParser
-from pynxtools.dataconverter.readers.xps.reader_utils import construct_entry_name
 
 np.set_printoptions(threshold=sys.maxsize)
 
@@ -229,14 +216,6 @@
                 cycle_scan_key_unit = modified_key + "/@units"
                 template[cycle_scan_key] = xr_data[data_var].data
                 template[f"{cycle_scan_key}/@units"] = units
-<<<<<<< HEAD
-
-        # Add multi-dimensional `raw`array for each detector
-        for detector_nm, value in detector_scans.items():
-            modified_key = key.replace("entry", entry)
-            modified_key = modified_key.replace("[detector]", f"[{detector_nm}]")
-            template[modified_key] = np.array(value)
-=======
 
         # Add multi-dimensional `raw`array for each detector
         for detector_nm, value in detector_scans.items():
@@ -257,32 +236,11 @@
         Any value coming from the XPS, config, or ELN file.
     template : Template
         A NeXus template.
->>>>>>> 741cea46
 
     """
     if value is None or str(value) == "None":
         return
 
-<<<<<<< HEAD
-def fill_template_with_value(key, value, template):
-    """
-    Fill NeXus template with a key-value pair.
-
-    Parameters
-    ----------
-    key : str
-        DESCRIPTION.
-    value :
-        Any value coming from the XPS, config, or ELN file.
-    template : Template
-        A NeXus template.
-
-    """
-    if value is None or str(value) == "None":
-        return
-
-=======
->>>>>>> 741cea46
     # Do for all entry names
     for entry in ENTRY_SET:
         atom_types: List = []
@@ -451,15 +409,10 @@
             # This code is not very robust.
             elif file_ext == "json":
                 if "config" in file:
-                    config_file = file
+                    config_file = Path(file)
 
         config_dict = parse_flatten_json(config_file)
 
-<<<<<<< HEAD
-=======
-        config_dict = parse_flatten_json(config_file)
-
->>>>>>> 741cea46
         get_entries_and_detectors(config_dict, xps_data_dict)
         fill_template_with_xps_data(config_dict, xps_data_dict, template)
 
