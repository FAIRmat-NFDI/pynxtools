--- conflicted
+++ resolved
@@ -467,13 +467,9 @@
         optional_parent_nxdl = convert_data_converter_dict_to_nxdl_path(optional_parent)
         if is_nxdl_path_a_child(
             nxdl_path, optional_parent_nxdl
-<<<<<<< HEAD
         ) and not all_required_children_are_set(
             trim_path_to(optional_parent, path), data, nxdl_root
         ):
-=======
-        ) and not all_required_children_are_set(optional_parent, data, nxdl_root):
->>>>>>> df8001b1
             logger.warning(
                 f"The data entry, {path}, has an optional parent, "
                 f"{optional_parent}, with required children set. Either"
