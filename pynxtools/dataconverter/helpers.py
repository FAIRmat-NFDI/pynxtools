--- conflicted
+++ resolved
@@ -33,16 +33,13 @@
 
 from pynxtools import get_nexus_version, get_nexus_version_hash
 from pynxtools.dataconverter.template import Template
-<<<<<<< HEAD
 from pynxtools.dataconverter.units import ureg
 from pynxtools.definitions.dev_tools.utils.nxdl_utils import (
+    NxdlAttributeNotFoundError,
+    get_enums,
     get_inherited_nodes,
+    get_node_at_nxdl_path,
 )
-=======
-from pynxtools.definitions.dev_tools.utils.nxdl_utils import get_inherited_nodes
->>>>>>> c4a94665
-from pynxtools.nexus import nexus
-from pynxtools.nexus.nexus import NxdlAttributeNotFoundError, get_inherited_nodes
 
 logger = logging.getLogger(__name__)
 logger.setLevel(logging.INFO)
@@ -58,11 +55,8 @@
     InvalidType = 7
     InvalidDatetime = 8
     IsNotPosInt = 9
-<<<<<<< HEAD
     InvalidUnit = 10
     InvalidTransformationType = 11
-=======
->>>>>>> c4a94665
 
 
 class Collector:
@@ -122,19 +116,16 @@
             logger.warning(
                 f"The value at {path} should be a positive int, but is {value}."
             )
-<<<<<<< HEAD
         elif log_type == ValidationProblem.InvalidUnit:
             logger.warning(
                 f"Invalid unit in {path}. {value} "
                 f"is not in unit category {args[0] if args else '<unknown>'}"
             )
-        elif log_type == ValidationProblem.InvalidUnit:
+        elif log_type == ValidationProblem.InvalidTransformationType:
             logger.warning(
                 f"Invalid transformation type in {path}: {value}. "
                 "Should be either not present or have the value 'translation' or 'rotation'."
             )
-=======
->>>>>>> c4a94665
         self.data.add(path)
 
     def has_validation_problems(self):
@@ -395,7 +386,7 @@
 def is_value_valid_element_of_enum(value, elist) -> Tuple[bool, list]:
     """Checks whether a value has to be specific from the NXDL enumeration and returns options."""
     for elem in elist:
-        enums = nexus.get_enums(elem)
+        enums = get_enums(elem)
         if enums is not None:
             return value in enums, enums
     return True, []
@@ -590,9 +581,9 @@
         return "<<NOT_FOUND>>"
 
     parent_nxdl_path = convert_data_converter_dict_to_nxdl_path(parent_path)
-    elem = nexus.get_node_at_nxdl_path(nxdl_path=parent_nxdl_path, elem=nxdl_root)
-
-    if nexus.get_required_string(elem) in ("<<OPTIONAL>>", "<<RECOMMENDED>>"):
+    elem = get_node_at_nxdl_path(nxdl_path=parent_nxdl_path, elem=nxdl_root)
+
+    if get_required_string(elem) in ("<<OPTIONAL>>", "<<RECOMMENDED>>"):
         return parent_path
 
     return check_for_optional_parent(parent_path, nxdl_root)
@@ -607,8 +598,8 @@
             nxdl_key[0 : nxdl_key.rindex("/") + 1]
             + nxdl_key[nxdl_key.rindex("/") + 2 :]
         )
-    node = nexus.get_node_at_nxdl_path(nxdl_key, elem=nxdl_root, exc=False)
-    return nexus.get_required_string(node) == "<<REQUIRED>>"
+    node = get_node_at_nxdl_path(nxdl_key, elem=nxdl_root, exc=False)
+    return get_required_string(node) == "<<REQUIRED>>"
 
 
 def all_required_children_are_set(optional_parent_path, data, nxdl_root):
@@ -838,7 +829,7 @@
             field_path = path.rsplit("/", 1)[0]
             if field_path in data.get_documented() and path in data.undocumented:
                 field_requiredness = get_required_string(
-                    nexus.get_node_at_nxdl_path(
+                    get_node_at_nxdl_path(
                         nxdl_path=convert_data_converter_dict_to_nxdl_path(field_path),
                         elem=nxdl_root,
                     )
@@ -852,7 +843,7 @@
             nxdl_path = nxdl_path[0:index_of_at] + nxdl_path[index_of_at + 1 :]
 
         try:
-            elem = nexus.get_node_at_nxdl_path(nxdl_path=nxdl_path, elem=nxdl_root)
+            elem = get_node_at_nxdl_path(nxdl_path=nxdl_path, elem=nxdl_root)
             optionality = get_required_string(elem)
             data[optionality][path] = data.undocumented[path]
             del data.undocumented[path]
@@ -871,7 +862,7 @@
 
     @lru_cache(maxsize=None)
     def get_xml_node(nxdl_path: str) -> ET.Element:
-        return nexus.get_node_at_nxdl_path(nxdl_path=nxdl_path, elem=nxdl_root)
+        return get_node_at_nxdl_path(nxdl_path=nxdl_path, elem=nxdl_root)
 
     # Make sure all required fields exist.
     ensure_all_required_fields_exist(template, data, nxdl_root)
@@ -899,8 +890,7 @@
                     )
                     continue
 
-<<<<<<< HEAD
-                field = nexus.get_node_at_nxdl_path(
+                field = get_node_at_nxdl_path(
                     nxdl_path=convert_data_converter_dict_to_nxdl_path(
                         # The part below is the backwards compatible version of
                         # nxdl_path.removesuffix("/units")
@@ -927,23 +917,6 @@
                     collector.insert_and_log(
                         path, ValidationProblem.InvalidUnit, data[path], nxdl_unit
                     )
-=======
-                # TODO: If we want we could also enable unit validation here
-                # field = nexus.get_node_at_nxdl_path(
-                #     nxdl_path=convert_data_converter_dict_to_nxdl_path(
-                #         # The part below is the backwards compatible version of
-                #         # nxdl_path.removesuffix("/units")
-                #         nxdl_path[:-6] if nxdl_path.endswith("/units") else nxdl_path
-                #     ),
-                #     elem=nxdl_root,
-                # )
-                # nxdl_unit = field.attrib.get("units", "")
-                # if not is_valid_unit(data[path], nxdl_unit):
-                #     raise ValueError(
-                #         f"Invalid unit in {path}. {data[path]} "
-                #         f"is not in unit category {nxdl_unit}"
-                #     )
->>>>>>> c4a94665
                 continue
 
             elem = get_xml_node(nxdl_path)
@@ -966,7 +939,7 @@
                     else "NXDL_TYPE_UNAVAILABLE"
                 )
                 data[path] = is_valid_data_field(data[path], nxdl_type, path)
-                elist = nexus.get_inherited_nodes(
+                elist = get_inherited_nodes(
                     nxdl_path, path.rsplit("/", 1)[-1], nxdl_root
                 )[2]
                 is_valid_enum, enums = is_value_valid_element_of_enum(data[path], elist)
