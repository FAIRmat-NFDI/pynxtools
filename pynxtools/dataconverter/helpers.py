#
# Copyright The NOMAD Authors.
#
# This file is part of NOMAD. See https://nomad-lab.eu for further info.
#
# Licensed under the Apache License, Version 2.0 (the "License");
# you may not use this file except in compliance with the License.
# You may obtain a copy of the License at
#
#     http://www.apache.org/licenses/LICENSE-2.0
#
# Unless required by applicable law or agreed to in writing, software
# distributed under the License is distributed on an "AS IS" BASIS,
# WITHOUT WARRANTIES OR CONDITIONS OF ANY KIND, either express or implied.
# See the License for the specific language governing permissions and
# limitations under the License.
#
"""Helper functions commonly used by the convert routine."""

import json
import logging
import re
from dataclasses import dataclass
from datetime import datetime, timezone
<<<<<<< HEAD
from typing import Any, Callable, List, Optional, Set, Tuple, Union
=======
from functools import lru_cache
from typing import Any, Callable, List, Optional, Tuple, Union
>>>>>>> df8001b1

import h5py
import lxml.etree as ET
import numpy as np
from ase.data import chemical_symbols

from pynxtools import get_nexus_version, get_nexus_version_hash
from pynxtools.dataconverter.template import Template
from pynxtools.nexus import nexus
from pynxtools.nexus.nexus import NxdlAttributeNotFoundError

logger = logging.getLogger(__name__)
logger.setLevel(logging.INFO)


def is_a_lone_group(xml_element) -> bool:
    """Checks whether a given group XML element has no field or attributes mentioned"""
    if xml_element.get("type") == "NXentry":
        return False
    for child in xml_element.findall(".//"):
        if remove_namespace_from_tag(child.tag) in ("field", "attribute"):
            return False
    return True


def get_nxdl_name_from_elem(xml_element) -> str:
    """Extracts the name or uses the type to remove the NX bit and use as name."""
    name_to_add = ""
    if "name" in xml_element.attrib:
        name_to_add = xml_element.attrib["name"]
    elif "type" in xml_element.attrib:
        name_to_add = (
            f"{convert_nexus_to_caps(xml_element.attrib['type'])}"
            f"[{convert_nexus_to_suggested_name(xml_element.attrib['type'])}]"
        )
    return name_to_add


def get_all_defined_required_children_for_elem(xml_element):
    """Gets all possible inherited required children for a given NXDL element"""
    list_of_children_to_add = set()
    for child in xml_element:
        tag = remove_namespace_from_tag(child.tag)
        if tag not in ("group", "field", "attribute"):
            continue
        child.set("nxdlbase_class", xml_element.get("nxdlbase_class"))
        if child.attrib and get_required_string(child) == "required":
            tag = remove_namespace_from_tag(child.tag)

            name_to_add = get_nxdl_name_from_elem(child)

            if tag in ("field", "attribute"):
                name_to_add = f"@{name_to_add}" if tag == "attribute" else name_to_add
                list_of_children_to_add.add(name_to_add)
                if tag == "field" and (
                    "units" in child.attrib.keys()
                    and child.attrib["units"] != "NX_UNITLESS"
                ):
                    list_of_children_to_add.add(f"{name_to_add}/@units")
            elif tag == "group":
                nxdlpath = (
                    f'{xml_element.get("nxdlpath")}/{get_nxdl_name_from_elem(child)}'
                )
                nxdlbase = xml_element.get("nxdlbase")
                nx_name = nxdlbase[nxdlbase.rfind("/") + 1 : nxdlbase.rfind(".nxdl")]
                if nxdlpath not in visited_paths:
                    visited_paths.append(nxdlpath)
                    children = get_all_defined_required_children(nxdlpath, nx_name)
                    further_children = set()
                    for further_child in children:
                        further_children.add(f"{name_to_add}/{further_child}")
                    list_of_children_to_add.update(further_children)
    return list_of_children_to_add


visited_paths: List[str] = []


def get_all_defined_required_children(nxdl_path, nxdl_name):
    """Helper function to find all possible inherited required children for an NXDL path"""
    if nxdl_name == "NXtest":
        return []

    elist = nexus.get_inherited_nodes(nxdl_path, nx_name=nxdl_name)[2]
    list_of_children_to_add = set()
    for elem in elist:
        list_of_children_to_add.update(get_all_defined_required_children_for_elem(elem))

    return list_of_children_to_add


def add_inherited_children(list_of_children_to_add, path, nxdl_root, template):
    """Takes a list of child names and appends them to template for a given path."""
    for child in list_of_children_to_add:
        child_path = f"{path}/{child}"
        if child_path not in template.keys():
            optional_parent = check_for_optional_parent(child_path, nxdl_root)
            optionality = (
                "required" if optional_parent == "<<NOT_FOUND>>" else "optional"
            )
            template[optionality][f"{path}/{child}"] = None
    return template


def generate_template_from_nxdl(
    root, template, path="", nxdl_root=None, nxdl_name=None
):
    """Helper function to generate a template dictionary for given NXDL"""
    if nxdl_root is None:
        nxdl_name = root.attrib["name"]
        nxdl_root = root
        root = get_first_group(root)

    tag = remove_namespace_from_tag(root.tag)

    if tag == "doc":
        return

    suffix = ""
    if "name" in root.attrib:
        suffix = root.attrib["name"]
        if any(map(str.isupper, suffix)):
            suffix = f"{suffix}[{suffix.lower()}]"
    elif "type" in root.attrib:
        nexus_class = convert_nexus_to_caps(root.attrib["type"])
        hdf5name = f"[{convert_nexus_to_suggested_name(root.attrib['type'])}]"
        suffix = f"{nexus_class}{hdf5name}"

    path = path + "/" + (f"@{suffix}" if tag == "attribute" else suffix)

    # Only add fields or attributes to the dictionary
    if tag in ("field", "attribute"):
        optionality = get_required_string(root)
        if optionality == "required":
            optional_parent = check_for_optional_parent(path, nxdl_root)
            optionality = (
                "required" if optional_parent == "<<NOT_FOUND>>" else "optional"
            )
            if optional_parent != "<<NOT_FOUND>>":
                template.optional_parents.append(optional_parent)
        template[optionality][path] = None

        # Only add units if it is a field and the the units are defined but not set to NX_UNITLESS
        if tag == "field" and (
            "units" in root.attrib.keys() and root.attrib["units"] != "NX_UNITLESS"
        ):
            template[optionality][f"{path}/@units"] = None

        nxdl_path = convert_data_converter_dict_to_nxdl_path(path)
        list_of_children_to_add = get_all_defined_required_children(
            nxdl_path, nxdl_name
        )
        add_inherited_children(list_of_children_to_add, path, nxdl_root, template)

    elif tag == "group" and is_a_lone_group(root):
        template[get_required_string(root)][path] = None
        template["lone_groups"].append(path)
        path_nxdl = convert_data_converter_dict_to_nxdl_path(path)
        list_of_children_to_add = get_all_defined_required_children(
            path_nxdl, nxdl_name
        )
        add_inherited_children(list_of_children_to_add, path, nxdl_root, template)
    # Handling link: link has a target attibute that store absolute path of concept to be
    # linked. Writer reads link from template in the format {'link': <ABSOLUTE PATH>}
    # {'link': ':/<ABSOLUTE PATH TO EXTERNAL FILE>'}
    elif tag == "link":
        # NOTE:  The code below can be implemented later once, NeXus brings optionality in
        # link. Otherwise link will be considered optional by default.

        # optionality = get_required_string(root)
        # optional_parent = check_for_optional_parent(path, nxdl_root)
        # optionality = "required" if optional_parent == "<<NOT_FOUND>>" else "optional"
        # if optionality == "optional":
        #     template.optional_parents.append(optional_parent)
        optionality = "optional"
        template[optionality][path] = {"link": root.attrib["target"]}

    for child in root:
        generate_template_from_nxdl(child, template, path, nxdl_root, nxdl_name)


def get_all_entry_names(template: Template) -> Set[str]:
    entry_names = set()
    for key in template:
        entry_name_match = re.search(r"\/ENTRY\[([a-zA-Z0-9_\.]+)\]", key)
        if entry_name_match is not None:
            entry_names.add(entry_name_match.group(1))
    return entry_names


def get_required_string(elem):
    """Helper function to return nicely formatted names for optionality."""
    return nexus.get_required_string(elem)[2:-2].lower()


def convert_nexus_to_caps(nexus_name):
    """Helper function to convert a NeXus class from <NxClass> to <CLASS>."""
    return nexus_name[2:].upper()


def convert_nexus_to_suggested_name(nexus_name):
    """Helper function to suggest a name for a group from its NeXus class."""
    return nexus_name[2:]


def convert_data_converter_entry_to_nxdl_path_entry(entry) -> Union[str, None]:
    """
    Helper function to convert data converter style entry to NXDL style entry:
    ENTRY[entry] -> ENTRY
    """
    regex = re.compile(r"(.*?)(?=\[)")
    results = regex.search(entry)
    return entry if results is None else results.group(1)


def convert_data_converter_dict_to_nxdl_path(path) -> str:
    """
    Helper function to convert data converter style path to NXDL style path:
    /ENTRY[entry]/sample -> /ENTRY/sample
    """
    nxdl_path = ""
    for entry in path.split("/")[1:]:
        nxdl_path += "/" + convert_data_converter_entry_to_nxdl_path_entry(entry)
    return nxdl_path


def get_name_from_data_dict_entry(entry: str) -> str:
    """Helper function to get entry name from data converter style entry

    ENTRY[entry] -> entry
    """
    regex = re.compile(r"(?<=\[)(.*?)(?=\])")
    results = regex.search(entry)
    if results is None:
        return entry
    if entry[0] == "@":
        return "@" + results.group(1)
    return results.group(1)


def convert_data_dict_path_to_hdf5_path(path) -> str:
    """Helper function to convert data converter style path to HDF5 style path

    /ENTRY[entry]/sample -> /entry/sample
    """
    hdf5path = ""
    for entry in path.split("/")[1:]:
        hdf5path += "/" + get_name_from_data_dict_entry(entry)
    return hdf5path


def is_value_valid_element_of_enum(value, elist) -> Tuple[bool, list]:
    """Checks whether a value has to be specific from the NXDL enumeration and returns options."""
    for elem in elist:
        enums = nexus.get_enums(elem)
        if enums is not None:
            return value in enums, enums
    return True, []


NUMPY_FLOAT_TYPES = (np.half, np.float16, np.single, np.double, np.longdouble)
NUMPY_INT_TYPES = (np.short, np.intc, np.int_)
NUMPY_UINT_TYPES = (np.ushort, np.uintc, np.uint)

NEXUS_TO_PYTHON_DATA_TYPES = {
    "ISO8601": (str,),
    "NX_BINARY": (bytes, bytearray, np.byte, np.ubyte, np.ndarray),
    "NX_BOOLEAN": (bool, np.ndarray, np.bool_),
    "NX_CHAR": (str, np.ndarray, np.chararray),
    "NX_DATE_TIME": (str,),
    "NX_FLOAT": (float, np.ndarray, np.floating),
    "NX_INT": (int, np.ndarray, np.signedinteger),
    "NX_UINT": (np.ndarray, np.unsignedinteger),
    "NX_NUMBER": (
        int,
        float,
        np.ndarray,
        np.signedinteger,
        np.unsignedinteger,
        np.floating,
        dict,
    ),
    "NX_POSINT": (
        int,
        np.ndarray,
        np.signedinteger,
    ),  # > 0 is checked in is_valid_data_field()
    "NX_COMPLEX": (complex, np.ndarray, np.cdouble, np.csingle),
    "NXDL_TYPE_UNAVAILABLE": (str,),  # Defaults to a string if a type is not provided.
}


def check_all_children_for_callable(objects: list, check: Callable, *args) -> bool:
    """Checks whether all objects in list are validated by given callable."""
    for obj in objects:
        if not check(obj, *args):
            return False

    return True


def is_valid_data_type(value, accepted_types):
    """Checks whether the given value or its children are of an accepted type."""
    if not isinstance(value, list):
        return isinstance(value, accepted_types)

    return check_all_children_for_callable(value, isinstance, accepted_types)


def is_positive_int(value):
    """Checks whether the given value or its children are positive."""

    def is_greater_than(num):
        return num.flat[0] > 0 if isinstance(num, np.ndarray) else num > 0

    if isinstance(value, list):
        return check_all_children_for_callable(value, is_greater_than)

    return value.flat[0] > 0 if isinstance(value, np.ndarray) else value > 0


def convert_str_to_bool_safe(value):
    """Only returns True or False if someone mistakenly adds quotation marks but mean a bool.

    For everything else it returns None.
    """
    if value.lower() == "true":
        return True
    if value.lower() == "false":
        return False
    return None


def is_valid_data_field(value, nxdl_type, path):
    """Checks whether a given value is valid according to what is defined in the NXDL.

    This function will also try to convert typical types, for example int to float,
    and return the successful conversion.

    If it fails to convert, it raises an Exception.

    As a default it just returns the value again.
    """
    accepted_types = NEXUS_TO_PYTHON_DATA_TYPES[nxdl_type]

    if not isinstance(value, dict) and not is_valid_data_type(value, accepted_types):
        try:
            if accepted_types[0] is bool and isinstance(value, str):
                value = convert_str_to_bool_safe(value)
                if value is None:
                    raise ValueError
            return accepted_types[0](value)
        except ValueError as exc:
            raise ValueError(
                f"The value at {path} should be of Python type: {accepted_types}"
                f", as defined in the NXDL as {nxdl_type}."
            ) from exc

    if nxdl_type == "NX_POSINT" and not is_positive_int(value):
        raise ValueError(f"The value at {path} should be a positive int.")

    if nxdl_type in ("ISO8601", "NX_DATE_TIME"):
        iso8601 = re.compile(
            r"^(\d{4})-(\d{2})-(\d{2})T(\d{2}):(\d{2}):(\d{2}(?:"
            r"\.\d*)?)(((?!-00:00)(\+|-)(\d{2}):(\d{2})|Z){1})$"
        )
        results = iso8601.search(value)
        if results is None:
            raise ValueError(
                f"The date at {path} should be a timezone aware ISO8601 "
                f"formatted str. For example, 2022-01-22T12:14:12.05018Z"
                f" or 2022-01-22T12:14:12.05018+00:00."
            )

    return value


@lru_cache(maxsize=None)
def path_in_data_dict(nxdl_path: str, data_keys: Tuple[str, ...]) -> Tuple[bool, str]:
    """Checks if there is an accepted variation of path in the dictionary & returns the path."""
    for key in data_keys:
        if nxdl_path == convert_data_converter_dict_to_nxdl_path(key):
            return True, key
    return False, None


def check_for_optional_parent(path: str, nxdl_root: ET.Element) -> str:
    """Finds a parent in the branch that is optional and returns it's path or s<<NOT_FOUND>>."""
    parent_path = path.rsplit("/", 1)[0]

    if parent_path == "":
        return "<<NOT_FOUND>>"

    parent_nxdl_path = convert_data_converter_dict_to_nxdl_path(parent_path)
    elem = nexus.get_node_at_nxdl_path(nxdl_path=parent_nxdl_path, elem=nxdl_root)

    if nexus.get_required_string(elem) in ("<<OPTIONAL>>", "<<RECOMMENDED>>"):
        return parent_path

    return check_for_optional_parent(parent_path, nxdl_root)


def is_node_required(nxdl_key, nxdl_root):
    """Checks whether a node at given nxdl path is required"""
    if nxdl_key[nxdl_key.rindex("/") + 1 :] == "@units":
        return False
    if nxdl_key[nxdl_key.rindex("/") + 1] == "@":
        nxdl_key = (
            nxdl_key[0 : nxdl_key.rindex("/") + 1]
            + nxdl_key[nxdl_key.rindex("/") + 2 :]
        )
    node = nexus.get_node_at_nxdl_path(nxdl_key, elem=nxdl_root, exc=False)
    return nexus.get_required_string(node) == "<<REQUIRED>>"


def all_required_children_are_set(optional_parent_path, data, nxdl_root):
    """Walks over optional parent's children and makes sure all required ones are set"""
    optional_parent_path = convert_data_converter_dict_to_nxdl_path(
        optional_parent_path
    )
    for key in data:
        if key in data["lone_groups"]:
            continue
        nxdl_key = convert_data_converter_dict_to_nxdl_path(key)
        if (
            nxdl_key[0 : nxdl_key.rfind("/")] == optional_parent_path
            and is_node_required(nxdl_key, nxdl_root)
            and data[path_in_data_dict(nxdl_key, tuple(data.keys()))[1]] is None
        ):
            return False

    return True


def is_nxdl_path_a_child(nxdl_path: str, parent: str):
    """Takes an NXDL path for an element and an NXDL parent and confirms it is a child."""
    while nxdl_path.rfind("/") != -1:
        nxdl_path = nxdl_path[0 : nxdl_path.rfind("/")]
        if parent == nxdl_path:
            return True
    return False


def check_optionality_based_on_parent_group(path, nxdl_path, nxdl_root, data, template):
    """Checks whether field is part of an optional parent and then confirms its optionality"""
    for optional_parent in template["optional_parents"]:
        optional_parent_nxdl = convert_data_converter_dict_to_nxdl_path(optional_parent)
        if is_nxdl_path_a_child(
            nxdl_path, optional_parent_nxdl
        ) and not all_required_children_are_set(optional_parent, data, nxdl_root):
            logger.warning(
                f"The data entry, {path}, has an optional parent, "
                f"{optional_parent}, with required children set. Either"
                f" provide no children for {optional_parent} or provide"
                f" all required ones."
            )


def is_group_part_of_path(path_to_group: str, path_of_entry: str) -> bool:
    """Returns true if a group is contained in a path"""

    tokens_group = path_to_group.split("/")
    tokens_entry = convert_data_converter_dict_to_nxdl_path(path_of_entry).split("/")

    if len(tokens_entry) < len(tokens_group):
        return False

    for tog, toe in zip(tokens_group, tokens_entry):
        if tog != toe:
            return False

    return True


def does_group_exist(path_to_group, data):
    """Returns True if the group or any children are set"""
    path_to_group = convert_data_converter_dict_to_nxdl_path(path_to_group)
    for path in data:
        if is_group_part_of_path(path_to_group, path) and data[path] is not None:
            return True
    return False


# pylint: disable=W1203
def ensure_all_required_fields_exist(template, data, nxdl_root):
    """Checks whether all the required fields are in the returned data object."""
    for path in template["required"]:
        entry_name = get_name_from_data_dict_entry(path[path.rindex("/") + 1 :])
        if entry_name == "@units":
            continue
        nxdl_path = convert_data_converter_dict_to_nxdl_path(path)
        is_path_in_data_dict, renamed_path = path_in_data_dict(
            nxdl_path, tuple(data.keys())
        )

        renamed_path = path if renamed_path is None else renamed_path
        if path in template["lone_groups"]:
            opt_parent = check_for_optional_parent(path, nxdl_root)
            if opt_parent != "<<NOT_FOUND>>":
                if does_group_exist(opt_parent, data) and not does_group_exist(
                    renamed_path, data
                ):
                    logger.warning(
                        f"The required group, {path}, hasn't been supplied"
                        f" while its optional parent, {opt_parent}, is supplied."
                    )
                continue
            if not does_group_exist(renamed_path, data):
                logger.warning(f"The required group, {path}, hasn't been supplied.")
                continue
            continue
        if not is_path_in_data_dict or data[renamed_path] is None:
            logger.warning(
                f"The data entry corresponding to {path} is required "
                f"and hasn't been supplied by the reader.",
            )


def try_undocumented(data, nxdl_root: ET.Element):
    """Tries to move entries used that are from base classes but not in AppDef"""
    for path in list(data.undocumented):
        entry_name = get_name_from_data_dict_entry(path[path.rindex("/") + 1 :])

        nxdl_path = convert_data_converter_dict_to_nxdl_path(path)

        if entry_name == "@units":
            field_path = path.rsplit("/", 1)[0]
            if field_path in data.get_documented() and path in data.undocumented:
                field_requiredness = get_required_string(
                    nexus.get_node_at_nxdl_path(
                        nxdl_path=convert_data_converter_dict_to_nxdl_path(field_path),
                        elem=nxdl_root,
                    )
                )
                data[field_requiredness][path] = data.undocumented[path]
                del data.undocumented[path]
            continue

        if entry_name[0] == "@" and "@" in nxdl_path:
            index_of_at = nxdl_path.rindex("@")
            nxdl_path = nxdl_path[0:index_of_at] + nxdl_path[index_of_at + 1 :]

        try:
            elem = nexus.get_node_at_nxdl_path(nxdl_path=nxdl_path, elem=nxdl_root)
            data[get_required_string(elem)][path] = data.undocumented[path]
            del data.undocumented[path]
            units = f"{path}/@units"
            if units in data.undocumented:
                data[get_required_string(elem)][units] = data.undocumented[units]
                del data.undocumented[units]
        except NxdlAttributeNotFoundError:
            pass


def validate_data_dict(template, data, nxdl_root: ET.Element):
    """Checks whether all the required paths from the template are returned in data dict."""
    assert nxdl_root is not None, "The NXDL file hasn't been loaded."

    # nxdl_path_set helps to skip validation check on the same type of nxdl signiture
    # This reduces huge amount of runing time
    nxdl_path_to_elm: dict = {}

    # Make sure all required fields exist.
    ensure_all_required_fields_exist(template, data, nxdl_root)
    try_undocumented(data, nxdl_root)

    for path in data.get_documented().keys():
        if data[path] is not None:
            entry_name = get_name_from_data_dict_entry(path[path.rindex("/") + 1 :])
            nxdl_path = convert_data_converter_dict_to_nxdl_path(path)

            if entry_name == "@units":
                continue

            if entry_name[0] == "@" and "@" in nxdl_path:
                index_of_at = nxdl_path.rindex("@")
                nxdl_path = nxdl_path[0:index_of_at] + nxdl_path[index_of_at + 1 :]

            if nxdl_path in nxdl_path_to_elm:
                elem = nxdl_path_to_elm[nxdl_path]
            else:
                elem = nexus.get_node_at_nxdl_path(nxdl_path=nxdl_path, elem=nxdl_root)
                nxdl_path_to_elm[nxdl_path] = elem

            # Only check for validation in the NXDL if we did find the entry
            # otherwise we just pass it along
            if (
                elem is not None
                and elem.attrib.get("name") == entry_name
                and remove_namespace_from_tag(elem.tag) in ("field", "attribute")
            ):
                check_optionality_based_on_parent_group(
                    path, nxdl_path, nxdl_root, data, template
                )

                attrib = elem.attrib
                nxdl_type = (
                    attrib["type"]
                    if "type" in attrib.keys()
                    else "NXDL_TYPE_UNAVAILABLE"
                )
                data[path] = is_valid_data_field(data[path], nxdl_type, path)
                elist = nexus.get_inherited_nodes(
                    nxdl_path, path.rsplit("/", 1)[-1], nxdl_root
                )[2]
                is_valid_enum, enums = is_value_valid_element_of_enum(data[path], elist)
                if not is_valid_enum:
                    logger.warning(
                        f"The value at {path} should be on of the "
                        f"following strings: {enums}"
                    )

    return True


def remove_namespace_from_tag(tag):
    """Helper function to remove the namespace from an XML tag."""

    if not isinstance(tag, str):
        return ""
    return tag.split("}")[-1]


def get_first_group(root):
    """Helper function to get the actual first group element from the NXDL."""
    for child in root:
        if remove_namespace_from_tag(child.tag) == "group":
            return child
    return root


def check_for_valid_atom_types(atoms: Union[str, list]):
    """Check for whether atom exists in periodic table."""

    if isinstance(atoms, list):
        for elm in atoms:
            if elm not in chemical_symbols:
                raise ValueError(
                    f"The element {elm} is not found in periodictable, "
                    f"check for correct element name"
                )
    elif isinstance(atoms, str):
        if atoms not in chemical_symbols:
            raise ValueError(
                f"The element {atoms} is not found in periodictable, "
                f"check for correct element name"
            )


def convert_to_hill(atoms_typ):
    """Convert list of atom into to hill."""
    if not isinstance(atoms_typ, list) and isinstance(atoms_typ, set):
        atoms_typ = list(atoms_typ)
    atoms_typ = sorted(atoms_typ)
    atom_list = []
    if "C" in atoms_typ:
        atom_list.append("C")
    if "H" in atoms_typ:
        atom_list.append("H")
    if atom_list:
        for char in atom_list:
            atoms_typ.remove(char)
    return atom_list + list(atoms_typ)


def add_default_root_attributes(data, filename):
    """
    Takes a dict/Template and adds NXroot fields/attributes that are inherently available
    """

    def update_and_warn(key: str, value: str):
        if key in data and data[key] != value:
            logger.warning(
                f"The NXroot entry '{key}' (value: {data[key]}) should not be changed by "
                f"the reader. This is overwritten by the actually used value '{value}'"
            )
        data[key] = value

    update_and_warn("/@NX_class", "NXroot")
    update_and_warn("/@file_name", filename)
    update_and_warn("/@file_time", str(datetime.now(timezone.utc).astimezone()))
    update_and_warn("/@file_update_time", data["/@file_time"])
    update_and_warn(
        "/@NeXus_repository",
        "https://github.com/FAIRmat-NFDI/nexus_definitions/"
        f"blob/{get_nexus_version_hash()}",
    )
    update_and_warn("/@NeXus_version", get_nexus_version())
    update_and_warn("/@HDF5_version", ".".join(map(str, h5py.h5.get_libversion())))
    update_and_warn("/@h5py_version", h5py.__version__)


def write_nexus_def_to_entry(data, entry_name: str, nxdl_def: str):
    """
    Writes the used nexus definition and version to /ENTRY/definition
    """

    def update_and_warn(key: str, value: str):
        if key in data and data[key] is not None and data[key] != value:
            logger.warning(
                f"The entry '{key}' (value: {data[key]}) should not be changed by "
                f"the reader. This is overwritten by the actually used value '{value}'"
            )
        data[key] = value

    update_and_warn(f"/ENTRY[{entry_name}]/definition", nxdl_def)
    update_and_warn(f"/ENTRY[{entry_name}]/definition/@version", get_nexus_version())


def extract_atom_types(formula, mode="hill"):
    """Extract atom types form chemical formula."""
    atom_types: set = set()
    element: str = ""

    for char in formula:
        if char.isalpha():
            if char.isupper() and element == "":
                element = char
            elif char.isupper() and element != "" and element.isupper():
                check_for_valid_atom_types(element)
                atom_types.add(element)
                element = char
            elif char.islower() and element.isupper():
                element = element + char
                check_for_valid_atom_types(element)
                atom_types.add(element)
                element = ""

        else:
            if element.isupper():
                check_for_valid_atom_types(element)
                atom_types.add(element)
            element = ""
    if element.isupper():
        atom_types.add(element)

    atom_types = list(atom_types)
    atom_types = sorted(atom_types)

    if mode == "hill":
        return convert_to_hill(atom_types)

    return atom_types


# pylint: disable=too-many-branches
def transform_to_intended_dt(str_value: Any) -> Optional[Any]:
    """Transform string to the intended data type, if not then return str_value.

    E.g '2.5E-2' will be transfor into 2.5E-2
    tested with: '2.4E-23', '28', '45.98', 'test', ['59', '3.00005', '498E-34'],
                 '23 34 444 5000', None
    with result: 2.4e-23, 28, 45.98, test, [5.90000e+01 3.00005e+00 4.98000e-32],
                 np.array([23 34 444 5000]), None
    NOTE: add another arg in this func for giving 'hint' what kind of data like
        numpy array or list
    Parameters
    ----------
    str_value : str
        Data from other format that comes as string e.g. string of list.

    Returns
    -------
    Union[str, int, float, np.ndarray]
        Converted data type
    """

    symbol_list_for_data_seperation = [";", " "]
    transformed: Any = None

    if isinstance(str_value, list):
        try:
            transformed = np.array(str_value, dtype=np.float64)
            return transformed
        except ValueError:
            pass

    elif isinstance(str_value, np.ndarray):
        return str_value
    elif isinstance(str_value, str):
        try:
            transformed = int(str_value)
        except ValueError:
            try:
                transformed = float(str_value)
            except ValueError:
                if "[" in str_value and "]" in str_value:
                    transformed = json.loads(str_value)
        if transformed is not None:
            return transformed
        for sym in symbol_list_for_data_seperation:
            if sym in str_value:
                parts = str_value.split(sym)
                modified_parts: List = []
                for part in parts:
                    part = transform_to_intended_dt(part)
                    if isinstance(part, (int, float)):
                        modified_parts.append(part)
                    else:
                        return str_value
                return transform_to_intended_dt(modified_parts)

    return str_value


def nested_dict_to_slash_separated_path(
    nested_dict: dict, flattened_dict: dict, parent_path=""
):
    """Convert nested dict into slash separeted path upto certain level."""
    sep = "/"

    for key, val in nested_dict.items():
        path = parent_path + sep + key
        if isinstance(val, dict):
            nested_dict_to_slash_separated_path(val, flattened_dict, path)
        else:
            flattened_dict[path] = val<|MERGE_RESOLUTION|>--- conflicted
+++ resolved
@@ -22,12 +22,8 @@
 import re
 from dataclasses import dataclass
 from datetime import datetime, timezone
-<<<<<<< HEAD
+from functools import lru_cache
 from typing import Any, Callable, List, Optional, Set, Tuple, Union
-=======
-from functools import lru_cache
-from typing import Any, Callable, List, Optional, Tuple, Union
->>>>>>> df8001b1
 
 import h5py
 import lxml.etree as ET
