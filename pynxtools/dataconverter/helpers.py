--- conflicted
+++ resolved
@@ -16,20 +16,13 @@
 # limitations under the License.
 #
 """Helper functions commonly used by the convert routine."""
-<<<<<<< HEAD
-=======
-
->>>>>>> e4351295
 import json
 import logging
 import re
 import sys
 import xml.etree.ElementTree as ET
 from datetime import datetime, timezone
-<<<<<<< HEAD
 from functools import lru_cache
-=======
->>>>>>> e4351295
 from typing import Any, Callable, List, Optional, Tuple, Union
 
 import h5py
@@ -399,7 +392,6 @@
     return value
 
 
-<<<<<<< HEAD
 def is_valid_unit(unit: str, nx_category: str) -> bool:
     """
     The provided unit belongs to the provided nexus unit category.
@@ -419,10 +411,7 @@
     return ureg(unit).check(f"{nx_category}")
 
 
-def path_in_data_dict(nxdl_path: str, data: dict) -> Tuple[bool, str]:
-=======
 def path_in_data_dict(nxdl_path: str, hdf_path: str, data: dict) -> Tuple[bool, str]:
->>>>>>> e4351295
     """Checks if there is an accepted variation of path in the dictionary & returns the path."""
     accepted_unfilled_key = None
     for key in data.keys():
