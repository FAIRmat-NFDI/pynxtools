--- conflicted
+++ resolved
@@ -373,16 +373,12 @@
     "--mapping",
     help="Takes a <name>.mapping.json file and converts data from given input files.",
 )
-<<<<<<< HEAD
 @click.option(
     "-c",
     "--config",
     type=click.Path(exists=True, dir_okay=False, file_okay=True, readable=True),
     help="A json config file for the reader",
 )
-=======
-
->>>>>>> 691ec5e8
 # pylint: disable=too-many-arguments
 def convert_cli(
     files: Tuple[str, ...],
@@ -441,9 +437,7 @@
         fair,
         undocumented,
         skip_verify,
-<<<<<<< HEAD
         config_file=config,
-=======
     )
 
 
@@ -496,5 +490,4 @@
             sort_keys=True,
             ensure_ascii=False,
         )
->>>>>>> 691ec5e8
     )