"""This tool is reading the xml file

"""
#
# Copyright The NOMAD Authors.
#
# This file is part of NOMAD. See https://nomad-lab.eu for further info.
#
# Licensed under the Apache License, Version 2.0 (the "License");
# you may not use this file except in compliance with the License.
# You may obtain a copy of the License at
#
#     http://www.apache.org/licenses/LICENSE-2.0
#
# Unless required by applicable law or agreed to in writing, software
# distributed under the License is distributed on an "AS IS" BASIS,
# WITHOUT WARRANTIES OR CONDITIONS OF ANY KIND, either express or implied.
# See the License for the specific language governing permissions and
# limitations under the License.
#

import re
import os
import os.path
import sys
from typing import Dict, Any
import xml.etree.ElementTree as ET
import numpy as np
from nomad.utils import strip
from nomad.metainfo import (
    Section, Package, SubSection, Definition, Datetime, Bytes, Unit, MEnum, Quantity)
from nomad.datamodel import EntryArchive
<<<<<<< HEAD
from nomad.metainfo.elasticsearch_extension import Elasticsearch
=======
from nexusparser.tools import nexus
>>>>>>> 04df1088

# URL_REGEXP from
# https://stackoverflow.com/questions/3809401/what-is-a-good-regular-expression-to-match-a-url
URL_REGEXP = re.compile(r'(https?:\/\/(www\.)?[-a-zA-Z0-9@:%._\+~#=]'
                        r'{1,256}\.[a-zA-Z0-9()]{1,6}\b([-a-zA-Z0-9()@:%_\+.~#?&//=]*))')
XML_NAMESPACES = {'nx': 'http://definition.nexusformat.org/nxdl/3.1'}
<<<<<<< HEAD

# TO DO the validation still show some problems. Most notably there are a few higher
=======
# TODO the validation still show some problems. Most notably there are a few higher
>>>>>>> 04df1088
# dimensional fields with non number types, which the metainfo does not support
VALIDATE = False
CURRENT_PACKAGE: Package = None
_definition_sections: Dict[str, Section] = dict()
_XML_PARENT_MAP: Dict[ET.Element, ET.Element] = None
_NX_DOC_BASE = 'https://manual.nexusformat.org/classes'
<<<<<<< HEAD

# TO DO There are more types in nxdl, but they are not used by the current base classes and
# application definitions.
_NX_TYPES = {
=======
_NX_TYPES = {  # Primitive Types,  'ISO8601' is the only type not defined here
>>>>>>> 04df1088
    'NX_FLOAT': np.dtype(np.float64),
    'NX_CHAR': str,
    'NX_BOOLEAN': bool,
    'NX_INT': np.dtype(np.int64),
    'NX_UINT': np.dtype(np.uint64),
    'NX_NUMBER': np.dtype(np.number),
    'NX_POSINT': np.dtype(np.uint64),
    'NX_BINARY': Bytes,
    'NX_DATE_TIME': Datetime}


def to_camel_case(snake_str: str, upper: bool = False):
    """Take as input a snake case variable and return a camel case one

"""
    components = snake_str.split('_')

    if upper:
        return ''.join(f'{x[0].upper()}{x[1:]}' for x in components)

    return components[0] + ''.join(f'{x[0].upper()}{x[1:]}' for x in components[1:])


def nx_documenation_url(xml_node: ET.Element, nx_type: str):
    """Get documentation url

"""
    anchor_segments = []
    if nx_type != 'class':
        anchor_segments.append(nx_type)

    while xml_node is not None:
        if 'name' in xml_node.attrib:
            anchor_segments.append(xml_node.attrib['name'].replace('_', '-'))

        xml_node = _XML_PARENT_MAP.get(xml_node)

    anchor = "-".join([name.lower() for name in reversed(anchor_segments)])
    nx_package = CURRENT_PACKAGE.name.replace('nexus_', '')
    doc_url = f'{_NX_DOC_BASE}/{nx_package}/{anchor_segments[-1]}.html#{anchor}'
    return doc_url


def get_or_create_section(name: str, **kwargs) -> Section:
    """Returns the 'existing' metainfo section for a given top-level nexus base-class name.

    This function ensures that sections for these base-classes are only created one.
    This allows to access the metainfo section even before it is generated from the base-class
    nexus definition.

"""
    if name in _definition_sections:
        section = _definition_sections[name]
        section.more.update(**kwargs)
        return section

    section = Section(validate=VALIDATE, name=name, **kwargs)
    CURRENT_PACKAGE.section_definitions.append(section)
    _definition_sections[section.name] = section

    return section


def get_enum(xml_node: ET.Element):
    """Get the enumeration field from xml node

"""
    enumeration = xml_node.find('nx:enumeration', XML_NAMESPACES)
    if enumeration is not None:
        enum_values = []
        for enum_value in enumeration.findall('nx:item', XML_NAMESPACES):
            enum_values.append(enum_value.attrib['value'])
        return MEnum(*enum_values)
    return None


def add_common_properties_helper(base_section, definition):
    """Define definition var from base_section var

"""
    if base_section.description:
        definition.description = base_section.description
    if base_section.deprecated:
        definition.deprecated = base_section.deprecated
    if base_section.more:
        definition.more.update(**base_section.more)


def add_common_properties(xml_node: ET.Element, definition: Definition):
    '''
    Adds general metainfo definition properties (e.g. deprecated, docs, optional, ...)
    from the given nexus XML node to the given metainfo definition.
    '''
    nx_kind = definition.more.get('nx_kind')
    xml_attrs = xml_node.attrib

    # Read properties from potential base section. Those are not inherited, but we
    # duplicate them for a nicer presentation
    if isinstance(definition, Section) and definition.base_sections:
        base_section = definition.base_sections[0]
        add_common_properties_helper(base_section, definition)
    links = []
    if nx_kind is not None:
        doc_url = nx_documenation_url(xml_node, nx_kind)
        if doc_url:
            links.append(doc_url)

    doc = xml_node.find('nx:doc', XML_NAMESPACES)
    if doc is not None and doc.text is not None:
        definition.description = strip(doc.text)
        for match in URL_REGEXP.findall(definition.description):
            links.append(match[0])

    if links:
        definition.links = links

    if 'deprecated' in xml_attrs:
        definition.deprecated = xml_attrs['deprecated']

    definition.more['nx_optional'] = xml_attrs.get(
        'optional', CURRENT_PACKAGE.name == 'nexus_base_classes')

    if 'minOccurs' in xml_attrs:
        definition.more['nx_min_occurs'] = xml_attrs['minOccurs']
    if 'maxOccurs' in xml_attrs:
        definition.more['nx_max_occurs'] = xml_attrs['maxOccurs']
    if 'required' in xml_attrs:
        definition.more['nx_required'] = xml_attrs['required']
    if 'recommended' in xml_attrs:
        definition.more['nx_recommended'] = xml_attrs['recommended']

    # TO DO there are probably even more nxdl attributes?


def add_attributes(xml_node: ET.Element, section: Section):
    '''
    Adds quantities for all attributes in the given nexus XML node to the given
    section.
    '''
    for attribute in xml_node.findall('nx:attribute', XML_NAMESPACES):
        attribute_section = create_attribute_section(attribute, section)

        name = attribute.attrib["name"]
        max_occurs = attribute.attrib.get('maxOccurs', '0')
        repeats = any(name_char.isupper()
                      for name_char in name) or max_occurs == 'unbounded' or int(max_occurs) > 1

        section.sub_sections.append(SubSection(
            section_def=attribute_section, nx_kind='attribute',
            name=f'nx_attribute_{name}', repeats=repeats))


def add_group_properties(xml_node: ET.Element, section: Section):
    '''
    Adds all properties that can be generated from the given nexus group XML node to
    the given (empty) metainfo section definition.
    '''
    for group in xml_node.findall('nx:group', XML_NAMESPACES):
        group_section = create_group_section(group, section)
        section.inner_section_definitions.append(group_section)
        if 'name' in group.attrib:
            name = f'nx_group_{group.attrib["name"]}'
        else:
            name = f'nx_group_{group.attrib["type"].replace("NX", "").upper()}'
        max_occurs = group.attrib.get('maxOccurs', '0')
        repeats = any(name_char.isupper()
                      for name_char in name) or max_occurs == 'unbounded' or int(max_occurs) > 1
        section.sub_sections.append(SubSection(
            section_def=group_section, nx_kind='group', name=name, repeats=repeats))
    for field in xml_node.findall('nx:field', XML_NAMESPACES):
        field_section = create_field_section(field, section)
        name = field.attrib["name"]
        max_occurs = field.attrib.get('maxOccurs', '0')
        repeats = any(name_char.isupper()
                      for name_char in name) or max_occurs == 'unbounded' or int(max_occurs) > 1

        section.sub_sections.append(SubSection(
            section_def=field_section, nx_kind='field',
            name=f'nx_field_{name}', repeats=repeats))

    add_attributes(xml_node, section)


def add_template_properties(xml_node: ET.Element, section: Section):
    '''
    Adds potential abilities of a group or field section to act as a TEMPLATE or
    nameType="any" definition.
    '''
    is_template = section.name.lower() != section.name or 'name' not in xml_node.attrib
    if is_template:
        section.quantities.append(Quantity(
            name='nx_name', type=str, default=xml_node.attrib.get('name'), description='''
                This is a nexus template property. This quantity holds the actual name used
                in the nexus data.'''))


def add_base_section(section: Section, container: Section, default_base_section: Section = None):
    '''
    Potentially adds a base section to the given section, if the given container has
    a base-section with a suitable base.
    '''
    base_section = container.all_inner_section_definitions.get(section.name, None)
    if base_section:
        assert base_section.nx_kind == section.nx_kind, 'base section has wrong nexus kind'
    else:
        base_section = default_base_section

    if base_section:
        section.base_sections = [base_section]


def create_attribute_section(xml_node: ET.Element, container: Section) -> Section:
    '''
    Creates a metainfo section from the nexus attribute given as xml node.
    '''
    xml_attrs = xml_node.attrib
    assert 'name' in xml_attrs, 'attribute has not name'

    attribute_section = Section(
        validate=VALIDATE, nx_kind='attribute',
        name=xml_attrs['name'] + 'Attribute')
    add_base_section(attribute_section, container)
    container.inner_section_definitions.append(attribute_section)

    base_value_quantity = attribute_section.all_quantities.get('nx_value')
    if base_value_quantity is None:
        value_quantity = Quantity(
            name='nx_value', description='The value for this nexus attribute')
    else:
        value_quantity = base_value_quantity.m_copy()
    attribute_section.quantities.append(value_quantity)

    enum_type = get_enum(xml_node)
    if enum_type is not None:
        value_quantity.type = enum_type

    if value_quantity.type is None:
        value_quantity.type = str

    add_common_properties(xml_node, attribute_section)
    add_template_properties(xml_node, attribute_section)

    return attribute_section


def create_field_section(xml_node: ET.Element, container: Section):
    '''
    Creates a metainfo section from the nexus field given as xml node.
    '''
    xml_attrs = xml_node.attrib

    assert 'name' in xml_attrs, 'field has not name'
    name = xml_attrs['name'] + 'Field'
    field_section = Section(validate=VALIDATE, nx_kind='field', name=name)
    add_base_section(field_section, container)
    container.inner_section_definitions.append(field_section)

    add_template_properties(xml_node, field_section)

    base_value_quantity = field_section.all_quantities.get('nx_value')
    if base_value_quantity:
        value_quantity = base_value_quantity.m_copy()
    else:
        value_quantity = Quantity(name='nx_value', description='The value for this nexus field')
    field_section.quantities.append(value_quantity)

    if 'type' in xml_attrs:
        nx_type = xml_attrs['type']
        if nx_type not in _NX_TYPES:
            raise NotImplementedError(f'type {nx_type} is not supported')
        field_section.more['nx_type'] = nx_type

        if value_quantity.type is None or value_quantity.type is Any or nx_type != 'NX_CHAR':
            value_quantity.type = _NX_TYPES[nx_type]

    enum_type = get_enum(xml_node)
    if enum_type:
        value_quantity.type = enum_type

    if value_quantity.type is None:
        value_quantity.type = Any

    if 'units' in xml_attrs:
        field_section.more['nx_units'] = xml_attrs['units']
        if xml_attrs['units'] != 'NX_UNITLESS':
            # TO DO a default could be created from the nx_units value
            field_section.quantities.append(Quantity(
                name='nx_unit', type=Unit,
                description='The specific unit for that this fields data has.'))

    dimensions = xml_node.find('nx:dimensions', XML_NAMESPACES)
    if dimensions is not None:
        shape = []
        for dimension in dimensions.findall('nx:dim', XML_NAMESPACES):
            dimension_value: Any = dimension.attrib.get('value', '*')
            try:
                dimension_value = int(dimension_value)
            except ValueError:
                pass
            shape.append(dimension_value)
        value_quantity.shape = shape

    add_common_properties(xml_node, field_section)
    add_attributes(xml_node, field_section)

    return field_section


def create_group_section(xml_node: ET.Element, container: Section) -> Section:
    '''
    Creates a metainfo section from the nexus group given as xml node.
    '''
    xml_attrs = xml_node.attrib
    typ = xml_attrs['type']

    if 'name' in xml_attrs:
        name = xml_attrs['name'] + 'Group'
    else:
        name = typ + 'Group'

    group_section = Section(validate=VALIDATE, nx_kind='group', name=name)
    add_base_section(group_section, container, get_or_create_section(typ))

    add_common_properties(xml_node, group_section)
    add_template_properties(xml_node, group_section)
    add_group_properties(xml_node, group_section)

    return group_section


def create_class_section(xml_node: ET.Element) -> Section:
    '''
    Creates a metainfo section from the top-level nexus definition given as xml node.
    '''
    xml_attrs = xml_node.attrib
    assert 'name' in xml_attrs

    class_section = get_or_create_section(xml_attrs['name'], nx_kind=xml_attrs['type'])

    if 'extends' in xml_attrs:
        base_section = get_or_create_section(xml_attrs['extends'])
        class_section.base_sections = [base_section]

    add_common_properties(xml_node, class_section)
    add_group_properties(xml_node, class_section)

    return class_section


def create_package_from_nxdl_directory(path: str) -> Package:
    '''
    Creates a metainfo package from the given nexus directory. Will generate the respective
    metainfo definitions from all the nxdl files in that directory.
    '''
    global CURRENT_PACKAGE  # pylint: disable=global-statement
    CURRENT_PACKAGE = Package(name=f'nexus_{os.path.basename(path)}')

    for nxdl_file in sorted(os.listdir(path)):
        if not nxdl_file.endswith('.nxdl.xml'):
            continue

        try:
            nxdl_path = os.path.join(path, nxdl_file)
            xml_tree = ET.parse(nxdl_path)
            xml_node = xml_tree.getroot()
            global _XML_PARENT_MAP  # pylint: disable=global-statement
            _XML_PARENT_MAP = {child: parent for parent in xml_tree.iter() for child in parent}
            assert xml_node.attrib.get('type') == 'group', 'definition is not a group'

            # The section gets already implicitly added to CURRENT_PACKAGE by get_or_create_section
            create_class_section(xml_node)

        except NotImplementedError:
            print(f'Exception while mapping {nxdl_file}', file=sys.stderr)

    return CURRENT_PACKAGE


<<<<<<< HEAD
NX_DEFINITIONS_PATH = os.path.join(
    os.path.dirname(__file__),
    '../definitions')


# We generate separated metainfo package for the nexus base classes and application
# definitions.
BASE_CLASSES = create_package_from_nxdl_directory(os.path.join(NX_DEFINITIONS_PATH, 'base_classes'))
APPLICATIONS = create_package_from_nxdl_directory(os.path.join(NX_DEFINITIONS_PATH, 'applications'))
# TO DO there are problems generating with nx_package='contributed_definitions'
PACKAGES = (BASE_CLASSES, APPLICATIONS)
=======
# separated metainfo package for the nexus base classes, application defs and contributed classes.
BASE_CLASSES = create_package_from_nxdl_directory(os.path.join(nexus.get_nexus_definitions_path(),
                                                               'base_classes'))
APPLICATIONS = create_package_from_nxdl_directory(os.path.join(nexus.get_nexus_definitions_path(),
                                                               'applications'))
CONTRIBUTED = create_package_from_nxdl_directory(os.path.join(nexus.get_nexus_definitions_path(),
                                                              'contributed_definitions'))
PACKAGES = (BASE_CLASSES, APPLICATIONS, CONTRIBUTED)
>>>>>>> 04df1088

# We take the application definitions and create a common parent section that allows to
# include nexus in an EntryArchive.
NEXUS_SECTION = Section(validate=VALIDATE, name='Nexus')

for application_section in APPLICATIONS.section_definitions:  # pylint: disable=not-an-iterable
    sub_section = SubSection(
        section_def=application_section,
        name=application_section.name.replace('NX', 'nx_application_'))
    NEXUS_SECTION.sub_sections.append(sub_section)

APPLICATIONS.section_definitions.append(NEXUS_SECTION)

ENTRY_ARCHIVE_NEXUS_SUB_SECTION = \
    SubSection(name='nexus',
               section_def=NEXUS_SECTION,
               a_elasticsearch=Elasticsearch(nested=True))
EntryArchive.nexus = ENTRY_ARCHIVE_NEXUS_SUB_SECTION  # type: ignore
EntryArchive.m_def.sub_sections.append(ENTRY_ARCHIVE_NEXUS_SUB_SECTION)


# We need to initialize the metainfo definitions. This is usually done automatically,
# when the metainfo schema is defined though MSection Python classes.
for package in PACKAGES:
    package.init_metainfo()


# We skip the Python code generation for now and offer Python classes as variables
# TO DO not necessary right now, could also be done case-by-case by the nexus parser
PYTHON_MODULE = sys.modules[__name__]
for package in PACKAGES:
    for sektion in package.section_definitions:  # pylint: disable=not-an-iterable
        setattr(PYTHON_MODULE, sektion.name, sektion.section_cls)<|MERGE_RESOLUTION|>--- conflicted
+++ resolved
@@ -30,37 +30,23 @@
 from nomad.metainfo import (
     Section, Package, SubSection, Definition, Datetime, Bytes, Unit, MEnum, Quantity)
 from nomad.datamodel import EntryArchive
-<<<<<<< HEAD
 from nomad.metainfo.elasticsearch_extension import Elasticsearch
-=======
 from nexusparser.tools import nexus
->>>>>>> 04df1088
 
 # URL_REGEXP from
 # https://stackoverflow.com/questions/3809401/what-is-a-good-regular-expression-to-match-a-url
 URL_REGEXP = re.compile(r'(https?:\/\/(www\.)?[-a-zA-Z0-9@:%._\+~#=]'
                         r'{1,256}\.[a-zA-Z0-9()]{1,6}\b([-a-zA-Z0-9()@:%_\+.~#?&//=]*))')
 XML_NAMESPACES = {'nx': 'http://definition.nexusformat.org/nxdl/3.1'}
-<<<<<<< HEAD
 
 # TO DO the validation still show some problems. Most notably there are a few higher
-=======
-# TODO the validation still show some problems. Most notably there are a few higher
->>>>>>> 04df1088
 # dimensional fields with non number types, which the metainfo does not support
 VALIDATE = False
 CURRENT_PACKAGE: Package = None
 _definition_sections: Dict[str, Section] = dict()
 _XML_PARENT_MAP: Dict[ET.Element, ET.Element] = None
 _NX_DOC_BASE = 'https://manual.nexusformat.org/classes'
-<<<<<<< HEAD
-
-# TO DO There are more types in nxdl, but they are not used by the current base classes and
-# application definitions.
-_NX_TYPES = {
-=======
 _NX_TYPES = {  # Primitive Types,  'ISO8601' is the only type not defined here
->>>>>>> 04df1088
     'NX_FLOAT': np.dtype(np.float64),
     'NX_CHAR': str,
     'NX_BOOLEAN': bool,
@@ -439,19 +425,6 @@
     return CURRENT_PACKAGE
 
 
-<<<<<<< HEAD
-NX_DEFINITIONS_PATH = os.path.join(
-    os.path.dirname(__file__),
-    '../definitions')
-
-
-# We generate separated metainfo package for the nexus base classes and application
-# definitions.
-BASE_CLASSES = create_package_from_nxdl_directory(os.path.join(NX_DEFINITIONS_PATH, 'base_classes'))
-APPLICATIONS = create_package_from_nxdl_directory(os.path.join(NX_DEFINITIONS_PATH, 'applications'))
-# TO DO there are problems generating with nx_package='contributed_definitions'
-PACKAGES = (BASE_CLASSES, APPLICATIONS)
-=======
 # separated metainfo package for the nexus base classes, application defs and contributed classes.
 BASE_CLASSES = create_package_from_nxdl_directory(os.path.join(nexus.get_nexus_definitions_path(),
                                                                'base_classes'))
@@ -460,7 +433,6 @@
 CONTRIBUTED = create_package_from_nxdl_directory(os.path.join(nexus.get_nexus_definitions_path(),
                                                               'contributed_definitions'))
 PACKAGES = (BASE_CLASSES, APPLICATIONS, CONTRIBUTED)
->>>>>>> 04df1088
 
 # We take the application definitions and create a common parent section that allows to
 # include nexus in an EntryArchive.
