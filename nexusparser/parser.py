--- conflicted
+++ resolved
@@ -25,15 +25,9 @@
 
 from nomad.parsing.file_parser import TextParser, Quantity
 
-<<<<<<< HEAD
-# from . import metainfo  # pylint: disable=unused-import
-from nexusparser.tools import read_nexus
-#from nexusparser.metainfo import nexus
-=======
 from . import metainfo  # pylint: disable=unused-import
 from nexusparser.tools import nexus as read_nexus
 from nexusparser.metainfo import nexus
->>>>>>> 348be5fd
 
 import sys
 import logging
