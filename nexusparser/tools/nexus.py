"""Read files from different format and print it in a standard Nexus format
"""

import os
import xml.etree.ElementTree as ET
from glob import glob
import sys
import logging
import textwrap
import h5py


class NxdlAttributeError(Exception):
    """An exception for throwing an error when an Nxdl attribute is not found."""


def get_nexus_definitions_path():
    """Check NEXUS_DEF_PATH variable.
If it is empty, this function is filling it"""
    try:  # either given by sys env
        return os.environ['NEXUS_DEF_PATH']
    except KeyError:  # or it should be available locally under the dir 'definitions'
        local_dir = os.path.abspath(os.path.dirname(__file__))
        return os.path.join(local_dir, f"..{os.sep}definitions")


def get_nx_class_path(hdf_node):
    """Get the full path of an HDF5 node using nexus classes
in case of a field, end with the field name"""
    if hdf_node.name == '/':
        return ''
    if isinstance(hdf_node, h5py.Group):
        return get_nx_class_path(hdf_node.parent) + '/' + \
            (hdf_node.attrs['NX_class'] if 'NX_class' in hdf_node.attrs.keys() else
             hdf_node.name.split('/')[-1])
    if isinstance(hdf_node, h5py.Dataset):
        return get_nx_class_path(
            hdf_node.parent) + '/' + hdf_node.name.split('/')[-1]
    return ''


def get_nxdl_entry(hdf_node):
    """Get the nxdl application definition for an HDF5 node"""
    entry = hdf_node
    while isinstance(entry, h5py.Dataset) or \
            'NX_class' not in entry.attrs.keys() or \
            entry.attrs['NX_class'] != 'NXentry':
        entry = entry.parent
        if entry.name == '/':
            return 'NO NXentry found'
    try:
        nxdef = entry['definition'][()]
        return nxdef.decode()
    except KeyError:  # 'NO Definition referenced'
        return "NXentry"


def get_nx_class(nxdl_elem):
    """Get the nexus class for a NXDL node"""
    if 'category' in nxdl_elem.attrib.keys():
        return None
    try:
        return nxdl_elem.attrib['type']
    except KeyError:
        return 'NX_CHAR'


def get_nx_namefit(hdf_name, name):
    """Checks if an HDF5 node name corresponds to a child of the NXDL element
uppercase letters in front can be replaced by arbitraty name, but
uppercase to lowercase match is preferred,
so such match is counted as a measure of the fit"""
    # count leading capitals
    counting = 0
    while counting < len(name) and name[counting].upper() == name[counting]:
        counting += 1
    if counting == len(name) or hdf_name.endswith(name[counting:]):  # if potential fit
        # count the matching chars
        fit = 0
        for i in range(min(counting, len(hdf_name))):
            if hdf_name[i].upper() == name[i]:
                fit += 1
            else:
                break
        if fit == min(counting, len(hdf_name)):  # accept only full fits as better fits
            return fit
        return 0
    return -1      # no fit


def get_nx_classes():
    """Read base classes from the Nexus definition folder.
Check each file in base_classes, applications, contributed_definitions.
If its category attribute is 'base', then it is added to the list. """
    base_classes = glob(os.path.join(get_nexus_definitions_path(),
                                     'base_classes', '*.nxdl.xml'))
    applications = glob(os.path.join(get_nexus_definitions_path(),
                                     'applications', '*.nxdl.xml'))
    contributed = glob(os.path.join(get_nexus_definitions_path(),
                                    'contributed_definitions', '*.nxdl.xml'))
    nx_clss = []
    for nexus_file in base_classes + applications + contributed:
        tree = ET.parse(nexus_file)
        root = tree.getroot()
        if root.attrib['category'] == 'base':
            nx_clss.append(str(nexus_file[nexus_file.rindex('/') + 1:])[:-9])
    nx_clss = sorted(nx_clss)
    return nx_clss


def get_nx_units():
    """Read unit kinds from the Nexus definition/nxdlTypes.xsd file"""
    filepath = f"{get_nexus_definitions_path()}{os.sep}nxdlTypes.xsd"
    tree = ET.parse(filepath)
    root = tree.getroot()
    units_and_type_list = []
    for child in root:
        for i in child.attrib.values():
            units_and_type_list.append(i)
    flag = False
    for line in units_and_type_list:
        if line == 'anyUnitsAttr':
            flag = True
            nx_units = []
        elif 'NX' in line and flag is True:
            nx_units.append(line)
        elif line == 'primitiveType':
            flag = False
        else:
            pass
    return nx_units


def get_nx_attribute_type():
    """Read attribute types from the Nexus definition/nxdlTypes.xsd file"""
    filepath = get_nexus_definitions_path() + '/nxdlTypes.xsd'
    tree = ET.parse(filepath)
    root = tree.getroot()
    units_and_type_list = []
    for child in root:
        for i in child.attrib.values():
            units_and_type_list.append(i)
    flag = False
    for line in units_and_type_list:
        if line == 'primitiveType':
            flag = True
            nx_types = []
        elif 'NX' in line and flag is True:
            nx_types.append(line)
        elif line == 'anyUnitsAttr':
            flag = False
        else:
            pass
    return nx_types


def get_node_name(node):
    '''Node - xml node. Returns html documentation name.
    Either as specified by the 'name' or taken from the type (nx_class).
    Note that if only class name is available, the NX prefix is removed and
    the string is converted to UPPER case.'''
    if 'name' in node.attrib.keys():
        name = node.attrib['name']
    else:
        name = node.attrib['type']
        if name.startswith('NX'):
            name = name[2:].upper()
    return name


def belongs_to(nxdl_elem, child, name, class_type=None, hdf_name=None):
    """Checks if an HDF5 node name corresponds to a child of the NXDL element
uppercase letters in front can be replaced by arbitraty name, but
uppercase to lowercase match is preferred"""
    if class_type and get_nx_class(child) != class_type:
        return False
    act_htmlname = get_node_name(child)
    chk_name = hdf_name or name
    if act_htmlname == chk_name:
        return True
    if not hdf_name:  # search for name fits is only allowed for hdf_nodes
        return False
    try:  # check if nameType allows different name
        name_any = bool(child.attrib['nameType'] == "any")
    except KeyError:
        name_any = False
    # or starts with capital and no reserved words used
    if (name_any or 'A' <= act_htmlname[0] <= 'Z') and \
            name != 'doc' and name != 'enumeration':
        fit = get_nx_namefit(chk_name, act_htmlname)  # check if name fits
        if fit < 0:
            return False
        for child2 in nxdl_elem:
            if get_local_name_from_xml(child) != \
                    get_local_name_from_xml(child2) or get_node_name(child2) == act_htmlname:
                continue
            # check if the name of another sibling fits better
            fit2 = get_nx_namefit(chk_name, get_node_name(child2))
            if fit2 > fit:
                return False
        # accept this fit
        return True
    return False


def get_local_name_from_xml(element):
    """Helper function to extract the element tag without the namespace."""
    return element.tag[element.tag.rindex("}") + 1:]


def get_own_nxdl_child(nxdl_elem, name, class_type=None, hdf_name=None, nexus_type=None):
    """Checks if an NXDL child node fits to the specific name (either nxdl or hdf)
        name       - nxdl name
        class_type - nxdl type or hdf classname (for groups, it is obligatory)
        hdf_name   - hdf name"""
    for child in nxdl_elem:
        if 'name' in child.attrib and child.attrib['name'] == name:
            if nxdl_elem.get('nxdlbase'):
                child.set('nxdlbase', nxdl_elem.get('nxdlbase'))
                child.set('nxdlbase_class', nxdl_elem.get('nxdlbase_class'))
                child.set('nxdlpath', nxdl_elem.get('nxdlpath') + '/' + get_node_name(child))
            return child
    for child in nxdl_elem:
        if get_local_name_from_xml(child) == 'doc' and name == 'doc':
            if nxdl_elem.get('nxdlbase'):
                child.set('nxdlbase', nxdl_elem.get('nxdlbase'))
                child.set('nxdlbase_class', nxdl_elem.get('nxdlbase_class'))
                child.set('nxdlpath', nxdl_elem.get('nxdlpath') + '/doc')
            return child
        if get_local_name_from_xml(child) == 'enumeration' and name == 'enumeration':
            if nxdl_elem.get('nxdlbase'):
                child.set('nxdlbase', nxdl_elem.get('nxdlbase'))
                child.set('nxdlbase_class', nxdl_elem.get('nxdlbase_class'))
                child.set('nxdlpath', nxdl_elem.get('nxdlpath') + '/enumeration')
            return child
        if nexus_type and get_local_name_from_xml(child) != nexus_type:
            continue
        if get_local_name_from_xml(child) == 'group':
            if (class_type is None or (class_type and get_nx_class(child) == class_type)) and \
                    belongs_to(nxdl_elem, child, name, class_type, hdf_name):
                if nxdl_elem.get('nxdlbase'):
                    child.set('nxdlbase', nxdl_elem.get('nxdlbase'))
                    child.set('nxdlbase_class', nxdl_elem.get('nxdlbase_class'))
                    child.set('nxdlpath', nxdl_elem.get('nxdlpath') + '/' + get_node_name(child))
                return child
        if get_local_name_from_xml(child) == 'field' and \
                belongs_to(nxdl_elem, child, name, None, hdf_name):
            if nxdl_elem.get('nxdlbase'):
                child.set('nxdlbase', nxdl_elem.get('nxdlbase'))
                child.set('nxdlbase_class', nxdl_elem.get('nxdlbase_class'))
                child.set('nxdlpath', nxdl_elem.get('nxdlpath') + '/' + get_node_name(child))
            return child
        if get_local_name_from_xml(child) == 'attribute' and \
                belongs_to(nxdl_elem, child, name, None, hdf_name):
            if nxdl_elem.get('nxdlbase'):
                child.set('nxdlbase', nxdl_elem.get('nxdlbase'))
                child.set('nxdlbase_class', nxdl_elem.get('nxdlbase_class'))
                child.set('nxdlpath', nxdl_elem.get('nxdlpath') + '/' + get_node_name(child))
            return child
    return None


def get_nxdl_child(nxdl_elem, name, class_type=None, hdf_name=None, nexus_type=None, go_base=True):
    """Get the NXDL child node corresponding to a specific name
(e.g. of an HDF5 node,or of a documentation) note that if child is not found in application
definition, it also checks for the base classes"""
    # search for possible fits for hdf_nodes : skipped
    # only exact hits are returned when searching an nxdl child
    own_child = get_own_nxdl_child(nxdl_elem, name, class_type, hdf_name, nexus_type)
    if own_child is not None:
        return own_child
    if not go_base:
        return None
    bc_name = get_nx_class(nxdl_elem)  # check in the base class, app def or contributed
    if bc_name[2] == '_':  # filter primitive types
        return None
    if bc_name == "group":  # Check if it is the root element. Then send to NXroot.nxdl.xml
        bc_name = "NXroot"
    for nxdl_folder in ['base_classes', 'contributed_definitions', 'applications']:
        if os.path.exists(f"{get_nexus_definitions_path()}{os.sep}"
                          f"{nxdl_folder}{os.sep}{bc_name}.nxdl.xml"):
            bc_filename = f"{get_nexus_definitions_path()}{os.sep}" \
                          f"{nxdl_folder}{os.sep}{bc_name}.nxdl.xml"
    if not bc_filename:
        raise ValueError('nxdl file not found in definitions folder!')
    bc_obj = ET.parse(bc_filename).getroot()
    bc_obj.set('nxdlbase', bc_filename)
    if 'category' in bc_obj.attrib:
        bc_obj.set('nxdlbase_class', bc_obj.attrib['category'])
    bc_obj.set('nxdlpath', '')
    return get_own_nxdl_child(bc_obj, name, class_type, hdf_name, nexus_type)


def get_required_string(nxdl_elem):
    """Check for being REQUIRED, RECOMMENDED, OPTIONAL, NOT IN SCHEMA"""
    if nxdl_elem is None:
        return "<<NOT IN SCHEMA>>"
    is_optional = 'optional' in nxdl_elem.attrib.keys() \
        and nxdl_elem.attrib['optional'] == "true"
    is_minoccurs = 'minOccurs' in nxdl_elem.attrib.keys() \
        and nxdl_elem.attrib['minOccurs'] == "0"
    is_recommended = 'recommended' in nxdl_elem.attrib.keys() \
        and nxdl_elem.attrib['recommended'] == "true"

    if is_recommended:
        return "<<RECOMMENDED>>"
    if is_optional or is_minoccurs:
        return "<<OPTIONAL>>"
    # default optionality: in BASE CLASSES is true; in APPLICATIONS is false
    try:
        if nxdl_elem.get('nxdlbase_class') == 'base':
            return "<<OPTIONAL>>"
    except TypeError:
        return "<<REQUIRED>>"
    return "<<REQUIRED>>"


def chk_nxdataaxis_v2(hdf_node, name):
    """Check if dataset is an axis"""
    own_signal = hdf_node.attrs.get('signal')  # check for being a Signal
    if own_signal is str and own_signal == "1":
        LOGGER.info("Dataset referenced (v2) as NXdata SIGNAL")
    own_axes = hdf_node.attrs.get('axes')  # check for being an axis
    if own_axes is str:
        axes = own_axes.split(':')
        for i in len(axes):
            if axes[i] and name == axes[i]:
                LOGGER.info("Dataset referenced (v2) as NXdata AXIS #%d", i)
                return None
    ownpaxis = hdf_node.attrs.get('primary')
    own_axis = hdf_node.attrs.get('axis')
    if own_axis is int:
        # also convention v1
        if ownpaxis is int and ownpaxis == 1:
            LOGGER.info("Dataset referenced (v2) as NXdata AXIS #%d", own_axis - 1)
        else:
            LOGGER.info(
                "Dataset referenced (v2) as NXdata (primary/alternative) AXIS #%d", own_axis - 1)
    return None


def chk_nxdataaxis(hdf_node, name, loger):
    """NEXUS Data Plotting Standard v3: new version from 2014"""
    if not isinstance(hdf_node, h5py.Dataset):  # check if it is a field in an NXdata node
        return None
    parent = hdf_node.parent
    if not parent or (parent and not parent.attrs.get('NX_class') == "NXdata"):
        return None
    signal = parent.attrs.get('signal')  # chk for Signal
    if signal and name == signal:
        loger.info("Dataset referenced as NXdata SIGNAL")
        return None
    axes = parent.attrs.get('axes')  # check for default Axes
    if axes is str:
        if name == axes:
            loger.info("Dataset referenced as NXdata AXIS")
            return None
    elif axes is not None:
        for i, j in enumerate(axes):
            if name == j:
                indices = parent.attrs.get(j + '_indices')
                if indices is int:
                    loger.info("Dataset referenced as NXdata AXIS #%d" % indices)
                else:
                    loger.info("Dataset referenced as NXdata AXIS #%d" % i)
                return None
    indices = parent.attrs.get(name + '_indices')  # check for alternative Axes
    if indices is int:
        loger.info("Dataset referenced as NXdata alternative AXIS #%d" % indices)
    return chk_nxdataaxis_v2(hdf_node, name)  # check for older conventions


# below there are some functions used in get_nxdl_doc function:
def write_doc_string(loger, doc, attr):
    """Simple function that prints a line in the logger if doc exists"""
    if doc:
        loger.info("@" + attr + ' [NX_CHAR]')
    return loger, doc, attr


def try_find_units(loger, elem, nxdl_path, doc, attr):
    """Try to find if units is defined inside the field in the NXDL element,
    otherwise try to find if units is defined as a child of the NXDL element."""
    try:  # try to find if units is defined inside the field in the NXDL element
        unit = elem.attrib[attr]
        if doc:
            loger.info("@" + attr + ' [' + unit + ']')
        elem = None
        nxdl_path.append(attr)
    except KeyError:  # otherwise try to find if units is defined as a child of the NXDL element
        elem = get_nxdl_child(elem, attr, nexus_type='attribute')
        if elem is not None:
            if doc:
                loger.info("@" + attr + ' - [' + get_nx_class(elem) + ']')
            nxdl_path.append(elem)
        else:  # if no units category were defined in NXDL:
            if doc:
                loger.info("@" + attr + " - REQUIRED, but undefined unit category")
            nxdl_path.append(attr)
    return loger, elem, nxdl_path, doc, attr


def check_attr_name_nxdl(loger, elem, nxdl_path, doc, attr):
    """Check for ATTRIBUTENAME_units in NXDL (normal).
If not defined, check for ATTRIBUTENAME to see if the ATTRIBUTE
is in the SCHEMA, but no units category were defined. """
    elem2 = get_nxdl_child(elem, attr, nexus_type='attribute')
    if elem2 is not None:  # check for ATTRIBUTENAME_units in NXDL (normal)
        elem = elem2
        if doc:
            loger.info("@" + attr + ' - [' + get_nx_class(elem) + ']')
        nxdl_path.append(elem)
    else:  # if not defined, check for ATTRIBUTENAME to see if the ATTRIBUTE
        # is in the SCHEMA, but no units category were defined
        elem2 = get_nxdl_child(elem, attr[:-6], nexus_type='attribute')
        if elem2 is not None:
            req_str = '<<RECOMMENDED>>'
            if doc:
                loger.info("@" + attr + " - RECOMMENDED, but undefined unit category")
            nxdl_path.append(attr)
        else:  # otherwise: NOT IN SCHEMA
            elem = elem2
            if doc:
                loger.info("@" + attr + " - IS NOT IN SCHEMA")
    return loger, elem, nxdl_path, doc, attr, req_str


def try_find_default(loger, elem, nxdl_path, doc, attr):
    """Try to find if default is defined as a child of the NXDL element """
    if elem is not None:
        if doc:
            loger.info("@" + attr + ' - [' + get_nx_class(elem) + ']')
        nxdl_path.append(elem)
    else:  # if no default category were defined in NXDL:
        if doc:
            loger.info("@" + attr + " - [NX_CHAR]")
        nxdl_path.append(attr)
    return loger, elem, nxdl_path, doc, attr


def other_attrs(loger, elem, nxdl_path, doc, attr):
    """Handle remaining attributes """
    if elem is not None:
        if doc:
            loger.info("@" + attr + ' - [' + get_nx_class(elem) + ']')
        nxdl_path.append(elem)
    else:
        if doc:
            loger.info("@" + attr + " - IS NOT IN SCHEMA")
    return loger, elem, nxdl_path, doc, attr


def check_deprecation_enum_axis(variables, doc, elist, attr, hdf_node):
    """Check for several attributes. - deprecation - enums - nxdataaxis """
    loger, elem, path = variables
    dep_str = elem.attrib.get('deprecated')  # check for deprecation
    if dep_str:
        if doc:
            loger.info("DEPRECATED - " + dep_str)
    for base_elem in elist if not attr else [elem]:  # check for enums
        sdoc = get_nxdl_child(base_elem, 'enumeration', go_base=False)
        if sdoc is not None:
            if doc:
                loger.info("enumeration:")
            for item in sdoc:
                if get_local_name_from_xml(item) == 'item':
                    if doc:
                        loger.info("-> " + item.attrib['value'])
    chk_nxdataaxis(hdf_node, path.split('/')[-1], loger)  # look for NXdata reference (axes/signal)
    for base_elem in elist if not attr else [elem]:  # check for doc
        sdoc = get_nxdl_child(base_elem, 'doc', go_base=False)
        if doc:
            loger.info(sdoc.text if sdoc is not None else "")
    return loger, elem, path, doc, elist, attr, hdf_node


def get_node_docname(elem):
    """get the short version of nxdlbase:nxdlpath"""
    return str(elem.get('nxdlbase').split('/')[-1] + ":" + elem.get('nxdlpath'))


def get_nxdl_doc(hdf_node, loger, doc, attr=False):
    """Get nxdl documentation for an HDF5 node (or its attribute)"""
    # new way: retrieve multiple inherited base classes
    (class_path, nxdl_path, elist) = \
        get_inherited_nodes(None, nx_name=get_nxdl_entry(hdf_node), hdf_node=hdf_node)
    elem = elist[0] if class_path and elist else None
    if doc:
        loger.info("classpath: " + str(class_path))
        loger.info("NOT IN SCHEMA" if elem is None else
                   "classes:\n" + "\n".join
                   (get_node_docname(e) for e in elist))
    # old solution with a single elem instead of using elist
    path = get_nx_class_path(hdf_node)
    req_str = None
    if elem is not None and attr:  # NX_class is a compulsory attribute for groups in a nexus file
        # which should match the type of the corresponding NXDL element
        if attr == 'NX_class' and not isinstance(hdf_node, h5py.Dataset):
            elem = None
            loger, doc, attr = write_doc_string(loger, doc, attr)
        # units category is a compulsory attribute for any fields
        elif attr == 'units' and isinstance(hdf_node, h5py.Dataset):
            req_str = "<<REQUIRED>>"
            loger, elem, nxdl_path, doc, attr = try_find_units(loger,
                                                               elem,
                                                               nxdl_path,
                                                               doc,
                                                               attr)
        # units for attributes can be given as ATTRIBUTENAME_units
        elif attr.endswith('_units'):
            loger, elem, nxdl_path, doc, attr, req_str = check_attr_name_nxdl(loger,
                                                                              elem,
                                                                              nxdl_path,
                                                                              doc,
                                                                              attr)
        # default is allowed for groups
        elif attr == 'default' and not isinstance(hdf_node, h5py.Dataset):
            req_str = "<<RECOMMENDED>>"
            # try to find if default is defined as a child of the NXDL element
            elem = get_nxdl_child(elem, attr, nexus_type='attribute')
            loger, elem, nxdl_path, doc, attr = try_find_default(loger, elem, nxdl_path, doc, attr)
        else:  # other attributes
            elem = get_nxdl_child(elem, attr, nexus_type='attribute')
            loger, elem, nxdl_path, doc, attr = other_attrs(loger, elem, nxdl_path, doc, attr)
    if (elem is None and req_str is None):
        if doc:
            loger.info("")
        return ('None', None, None)
    if req_str is None:
        req_str = get_required_string(elem)  # check for being required
        if doc:
            loger.info(req_str)
    if elem is not None:
<<<<<<< HEAD
        # check for deprecation
        dep_str = elem.attrib.get('deprecated')
        if dep_str:
            if doc:
                loger.info("DEPRECATED - " + dep_str)
        # check for enums
        for base_elem in elist if not attr else [elem]:
            sdoc = get_nxdl_child(base_elem, 'enumeration', go_base=False)
            if sdoc is not None:
                if doc:
                    loger.info("enumeration (" + get_node_docname(base_elem) + "):")
                for item in sdoc:
                    if get_local_name_from_xml(item) == 'item':
                        if doc:
                            loger.info("-> " + item.attrib['value'])
        # check for NXdata references (axes/signal)
        chk_nxdataaxis(hdf_node, path.split('/')[-1], loger)
        # check for doc
        for base_elem in elist if not attr else [elem]:
            sdoc = get_nxdl_child(base_elem, 'doc', go_base=False)
            if doc:
                loger.info("documentation (" + get_node_docname(base_elem) + "):")
                loger.info(sdoc.text if sdoc is not None else "")
=======
        variables = [loger, elem, path]
        loger, elem, path, doc, elist, attr, hdf_node = check_deprecation_enum_axis(variables,
                                                                                    doc,
                                                                                    elist,
                                                                                    attr,
                                                                                    hdf_node)
>>>>>>> fecd37da
    return (req_str, get_nxdl_entry(hdf_node), nxdl_path)


def get_doc(node, ntype, nxhtml, nxpath):
    """Get documentation"""
    # URL for html documentation
    anchor = ''
    for n_item in nxpath:
        anchor += n_item.lower() + "-"
    anchor = ('https://manual.nexusformat.org/classes/',
              nxhtml + "#" + anchor.replace('_', '-') + ntype)
    if not ntype:
        anchor = anchor[:-1]
    doc = ""  # RST documentation from the field 'doc'
    doc_field = node.find("doc")
    if doc_field is not None:
        doc = doc_field.text
    (index, enums) = get_enums(node)  # enums
    if index:
        enum_str = "\n " + ("Possible values:"
                            if len(enums.split(',')) > 1
                            else "Obligatory value:") + "\n   " + enums + "\n"
    else:
        enum_str = ""
    return anchor, doc + enum_str


def print_doc(node, ntype, level, nxhtml, nxpath):
    """Print documentation"""
    anchor, doc = get_doc(node, ntype, nxhtml, nxpath)
    print("  " * (level + 1) + anchor)
    preferred_width = 80 + level * 2
    wrapper = textwrap.TextWrapper(initial_indent='  ' * (level + 1), width=preferred_width,
                                   subsequent_indent='  ' * (level + 1), expand_tabs=False,
                                   tabsize=0)
    if doc is not None:
        for par in doc.split('\n'):
            print(wrapper.fill(par))


def get_namespace(element) -> str:
    """Extracts the namespace for elements in the NXDL"""
    return element.tag[element.tag.index("{"):element.tag.rindex("}") + 1]


def get_enums(node):
    """Makes list of enumerations, if node contains any.
    Returns comma separated STRING of enumeration values, if there are enum tag,
    otherwise empty string."""
    # collect item values from enumeration tag, if any
    namespace = get_namespace(node)
    enums = []
    for enumeration in node.findall(f"{namespace}enumeration"):
        for item in enumeration.findall(f"{namespace}item"):
            enums.append(item.attrib["value"])
        enums = ','.join(enums)
        if enums != "":
            return (True, '[' + enums + ']')
    return (False, "")  # if there is no enumeration tag, returns empty string


def add_base_classes(elist, nx_name=None, elem: ET.Element = None):
    """Add the base classes corresponding to the last eleme in elist to the list. Note that if
elist is empty, a nxdl file with the name of nx_name or a rather room elem is used if provided"""
    if elist and nx_name is None:
        nx_name = get_nx_class(elist[-1])
    if elist and nx_name and f"{nx_name}.nxdl.xml" in (e.get('nxdlbase') for e in elist):
        return
    if elem is None:
        if not nx_name:
            return
        nxdl_file_path = f"{nx_name}.nxdl.xml"
        for root, dirs, files in os.walk(get_nexus_definitions_path()):  # pylint: disable=unused-variable
            if nxdl_file_path in files:
                nxdl_file_path = os.path.join(root, nxdl_file_path)
                break
        elem = ET.parse(nxdl_file_path).getroot()
        elem.set('nxdlbase', nxdl_file_path)
    else:
        elem.set('nxdlbase', '')
    if 'category' in elem.attrib:
        elem.set('nxdlbase_class', elem.attrib['category'])
    elem.set('nxdlpath', '')
    elist.append(elem)
    # add inherited base class
    if 'extends' in elem.attrib and elem.attrib['extends'] != 'NXobject':
        add_base_classes(elist, elem.attrib['extends'])
    else:
        add_base_classes(elist)


def get_direct_child(nxdl_elem, html_name):
    """ returns the child of nxdl_elem which has a name
        corresponding to the the html documentation name html_name"""
    for child in nxdl_elem:
        if get_local_name_from_xml(child) in ('group', 'field', 'attribute') and \
                html_name == get_node_name(child):
            if nxdl_elem.get('nxdlbase'):
                child.set('nxdlbase', nxdl_elem.get('nxdlbase'))
                child.set('nxdlbase_class', nxdl_elem.get('nxdlbase_class'))
                child.set('nxdlpath', nxdl_elem.get('nxdlpath') + '/' + get_node_name(child))
            return child
    return None


def get_best_child(nxdl_elem, hdf_name, hdf_class_name, nexus_type):
    """ returns the child of nxdl_elem which has a name
        corresponding to the the html documentation name html_name"""
    bestfit = -1
    bestchild = None
    for child in nxdl_elem:
        fit = -2
        if get_local_name_from_xml(child) == nexus_type and \
                (nexus_type != 'group' or get_nx_class(child) == hdf_class_name):
            fit = get_nx_namefit(hdf_name, get_node_name(child))
        if fit > bestfit:
            bestfit = fit
            bestchild = child
    return (bestchild, bestfit)


def walk_elist(elist, html_name):
    """Handle elist from low priority inheritance classes to higher"""
    for ind in range(len(elist) - 1, -1, -1):
        elist[ind] = get_direct_child(elist[ind], html_name)
        if elist[ind] is None:
            del elist[ind]
            continue
        # override: remove low priority inheritance classes if class_type is overriden
        if len(elist) > ind + 1 and get_nx_class(elist[ind]) != get_nx_class(elist[ind + 1]):
            del elist[ind + 1:]
        # add new base class(es) if new element brings such (and not a primitive type)
        if len(elist) == ind + 1 and get_nx_class(elist[ind])[0:3] != 'NX_':
            add_base_classes(elist)
    return elist, html_name


def helper_get_inherited_nodes(hdf_info, elist, pind, attr):
    """find the best fitting name in all children"""
    hdf_path, hdf_node, hdf_class_path = hdf_info
    hdf_name = hdf_path[pind]
    hdf_class_name = hdf_class_path[pind]
    if pind < len(hdf_path) - (2 if attr else 1):
        act_nexus_type = 'group'
    elif pind == len(hdf_path) - 1 and attr:
        act_nexus_type = 'attribute'
    else:
        act_nexus_type = 'field' if isinstance(hdf_node, h5py.Dataset) else 'group'
    # find the best fitting name in all children
    bestfit = -1
    html_name = None
    for ind in range(len(elist) - 1, -1, -1):
        newelem, fit = get_best_child(elist[ind], hdf_name, hdf_class_name, act_nexus_type)
        if fit >= bestfit and newelem is not None:
            html_name = get_node_name(newelem)
    return hdf_path, hdf_node, hdf_class_path, elist, pind, attr, html_name


def get_inherited_nodes(nxdl_path: str = None,
                        nx_name: str = None, elem: ET.Element = None,
                        hdf_node=None, attr=False):
    """Returns a list of ET.Element for the given path."""
    # let us start with the given definition file
    elist = []  # type: ignore[var-annotated]
    add_base_classes(elist, nx_name, elem)
    nxdl_elem_path = [elist[0]]

    class_path = []  # type: ignore[var-annotated]
    if hdf_node is not None:
        hdf_path = hdf_node.name.split('/')[1:]
        hdf_class_path = get_nx_class_path(hdf_node).split('/')[1:]
        if attr:
            hdf_path.append(attr)
            hdf_class_path.append(attr)
        path = hdf_path
    else:
        html_path = nxdl_path.split('/')[1:]
        path = html_path
    for pind in range(len(path)):
        if hdf_node is not None:
            hdf_info = [hdf_path, hdf_node, hdf_class_path]
            [hdf_path, hdf_node, hdf_class_path, elist,
             pind, attr, html_name] = helper_get_inherited_nodes(hdf_info, elist, pind, attr)
            if html_name is None:  # return if NOT IN SCHEMA
                return (class_path, nxdl_elem_path, None)
        else:
            html_name = html_path[pind]
        elist, html_name = walk_elist(elist, html_name)
        if elist:
            class_path.append(get_nx_class(elist[0]))
            nxdl_elem_path.append(elist[0])
    return (class_path, nxdl_elem_path, elist)


def get_node_at_nxdl_path(nxdl_path: str = None,
                          nx_name: str = None, elem: ET.Element = None,
                          exc: bool = True):
    """Returns an ET.Element for the given path.
    This function either takes the name for the Nexus Application Definition
    we are looking for or the root elem from a previously loaded NXDL file
    and finds the corresponding XML element with the needed attributes."""
    (class_path, nxdlpath, elist) = get_inherited_nodes(nxdl_path, nx_name, elem)
    if class_path and nxdlpath and elist:
        elem = elist[0]
    else:
        elem = None
        if exc:
            raise NxdlAttributeError(f"Attributes were not found for {nxdl_path}. "
                                     "Please check this entry in the template dictionary.")
    return elem


def process_node(hdf_node, hdf_path, parser, logger, doc=True):
    """Processes an hdf5 node.
- it logs the node found and also checks for its attributes
- retrieves the corresponding nxdl documentation
TODO:
- follow variants
- NOMAD parser: store in NOMAD """
    hdf_info = {'hdf_path': hdf_path, 'hdf_node': hdf_node}
    if isinstance(hdf_node, h5py.Dataset):
        logger.info('===== FIELD (/%s): %s' % (hdf_path, hdf_node))
        val = str(hdf_node[()]).split('\n') if len(hdf_node.shape) <= 1 else str(
            hdf_node[0]).split('\n')
        logger.info('value: %s %s' % (val[0], "..." if len(val) > 1 else ''))
    else:
        logger.info('===== GROUP (/%s [%s::%s]): %s' %
                    (hdf_path, get_nxdl_entry(hdf_node),
                     get_nx_class_path(hdf_node), hdf_node))
    (req_str, nxdef, nxdl_path) = get_nxdl_doc(hdf_node, logger, doc)
    if parser is not None and isinstance(hdf_node, h5py.Dataset):
        parser(hdf_info, nxdef, nxdl_path, val)
    for key, value in hdf_node.attrs.items():
        logger.info('===== ATTRS (/%s@%s)' % (hdf_path, key))
        val = str(value).split('\n')
        logger.info('value: %s %s' % (val[0], "..." if len(val) > 1 else ''))
        (req_str, nxdef, nxdl_path) = \
            get_nxdl_doc(hdf_node, logger, doc, attr=key)
        if parser is not None and 'NOT IN SCHEMA' not in req_str and 'None' not in req_str:
            parser(hdf_info, nxdef, nxdl_path, val)


def logger_auxiliary_signal(logger, nxdata):
    """Handle the presence of auxiliary signal"""
    aux = nxdata.attrs.get('auxiliary_signals')
    if aux is not None:
        if isinstance(aux, str):
            aux = [aux]
        for asig in aux:
            logger.info('Further auxiliary signal has been identified: %s' % (asig))
    return logger


def print_default_plotable_header(logger):
    """Print a three-lines header"""
    logger.info('========================')
    logger.info('=== Default Plotable ===')
    logger.info('========================')


def get_default_plotable(root, logger):
    """Get default plotable"""
    print_default_plotable_header(logger)
    # v3 from 2014
    # nxentry
    nxentry = None
    default_nxentry_group_name = root.attrs.get("default")
    if default_nxentry_group_name:
        try:
            nxentry = root[default_nxentry_group_name]
        except KeyError:
            nxentry = None
    if not nxentry:
        nxentry = entry_helper(root)
    if not nxentry:
        logger.info('No NXentry has been found')
        return
    logger.info('')
    logger.info('NXentry has been identified: ' + nxentry.name)
    # nxdata
    nxdata = None
    nxgroup = nxentry
    default_group_name = nxgroup.attrs.get("default")
    while default_group_name:
        try:
            nxgroup = nxgroup[default_group_name]
            default_group_name = nxgroup.attrs.get("default")
        except KeyError:
            pass
    if nxgroup == nxentry:
        nxdata = nxdata_helper(nxentry)
    else:
        nxdata = nxgroup
    if not nxdata:
        logger.info('No NXdata group has been found')
        return
    logger.info('')
    logger.info('NXdata group has been identified: ' + nxdata.name)
    process_node(nxdata, nxdata.name, None, logger, False)
    # signal
    signal = None
    signal_dataset_name = nxdata.attrs.get("signal")
    try:
        signal = nxdata[signal_dataset_name]
    except (TypeError, KeyError):
        signal = None
    if not signal:
        signal = signal_helper(nxdata)
    if not signal:
        logger.info('No Signal has been found')
        return
    logger.info('')
    logger.info('Signal has been identified: ' + signal.name)
    process_node(signal, signal.name, None, logger, False)
    logger = logger_auxiliary_signal(logger, nxdata)  # check auxiliary_signals
    dim = len(signal.shape)
    axes = []  # axes
    axis_helper(dim, nxdata, signal, axes, logger)


def entry_helper(root):
    """Check entry related data"""
    nxentries = []
    for key in root.keys():
        if isinstance(root[key], h5py.Group) and root[key].attrs.get('NX_class') and \
                root[key].attrs['NX_class'] == "NXentry":
            nxentries.append(root[key])
    if len(nxentries) >= 1:
        return nxentries[0]
    return None


def nxdata_helper(nxentry):
    """Check if nxentry hdf5 object has a NX_class and, if it contains NXdata,
return its value"""
    lnxdata = []
    for key in nxentry.keys():
        if isinstance(nxentry[key], h5py.Group) and nxentry[key].attrs.get('NX_class') and \
                nxentry[key].attrs['NX_class'] == "NXdata":
            lnxdata.append(nxentry[key])
    if len(lnxdata) >= 1:
        return lnxdata[0]
    return None


def signal_helper(nxdata):
    """Check signal related data"""
    signals = []
    for key in nxdata.keys():
        if isinstance(nxdata[key], h5py.Dataset):
            signals.append(nxdata[key])
    if len(signals) == 1:  # v3: as there was no selection given, only 1 data field shall exists
        return signals[0]
    if len(signals) > 1:  # v2: select the one with an attribute signal="1" attribute
        for sig in signals:
            if sig.attrs.get("signal") and sig.attrs.get("signal") is str and \
                    sig.attrs.get("signal") == "1":
                return sig
    return None


def find_attrib_axis_actual_dim_num(nxdata, a_item, ax_list):
    """Finds axis that have defined dimensions"""
    # find those with attribute axis= actual dimension number
    lax = []
    for key in nxdata.keys():
        if isinstance(nxdata[key], h5py.Dataset):
            try:
                if nxdata[key].attrs['axis'] == a_item + 1:
                    lax.append(nxdata[key])
            except KeyError:
                pass
    if len(lax) == 1:
        ax_list.append(lax[0])
    # if there are more alternatives, prioritise the one with an attribute primary="1"
    elif len(lax) > 1:
        for sax in lax:
            if sax.attrs.get('primary') and sax.attrs.get('primary') == 1:
                ax_list.insert(0, sax)
            else:
                ax_list.append(sax)


def get_single_or_multiple_axes(nxdata, ax_datasets, a_item, ax_list):
    """Gets either single or multiple axes from the NXDL"""
    try:
        if isinstance(ax_datasets, str):  # single axis is defined
            # explicite definition of dimension number
            ind = nxdata.attrs.get(ax_datasets + '_indices')
            if ind and ind is int:
                if ind == a_item:
                    ax_list.append(nxdata[ax_datasets])
            elif a_item == 0:  # positional determination of the dimension number
                ax_list.append(nxdata[ax_datasets])
        else:  # multiple axes are listed
            # explicite definition of dimension number
            for aax in ax_datasets:
                ind = nxdata.attrs.get(aax + '_indices')
                if ind and isinstance(ind, int):
                    if ind == a_item:
                        ax_list.append(nxdata[aax])
            if not ax_list:  # positional determination of the dimension number
                ax_list.append(nxdata[ax_datasets[a_item]])
    except KeyError:
        pass
    return ax_list


def axis_helper(dim, nxdata, signal, axes, logger):
    """Check axis related data"""
    for a_item in range(dim):
        ax_list = []
        ax_datasets = nxdata.attrs.get("axes")  # primary axes listed in attribute axes
        ax_list = get_single_or_multiple_axes(nxdata, ax_datasets, a_item, ax_list)
        for attr in nxdata.attrs.keys():  # check for corresponding AXISNAME_indices
            if attr.endswith('_indices') and nxdata.attrs[attr] == a_item and \
                    nxdata[attr.split('_indices')[0]] not in ax_list:
                ax_list.append(nxdata[attr.split('_indices')[0]])
        # v2  # check for ':' separated axes defined in Signal
        if not ax_list:
            try:
                ax_datasets = signal.attrs.get("axes").split(':')
                ax_list.append(nxdata[ax_datasets[a_item]])
            except (KeyError, AttributeError):
                pass
        if not ax_list:  # check for axis/primary specifications
            find_attrib_axis_actual_dim_num(nxdata, a_item, ax_list)
        axes.append(ax_list)
        logger.info('')
        logger.info('For Axis #%d, %d axes have been identified: %s' %
                    (a_item, len(ax_list), str(ax_list)))


class HandleNexus:
    """documentation"""
    def __init__(self, logger, args):
        self.logger = logger
        self.input_file_name = args[0] if len(
            args) >= 1 else 'tests/data/nexus_test_data/201805_WSe2_arpes.nxs'
        self.parser = None
        self.in_file = None

    def visit_node(self, hdf_name, hdf_node):
        """Function called by h5py that iterates on each node of hdf5file.
        It allows h5py visititems function to visit nodes."""
        hdf_path = '/' + hdf_name
        process_node(hdf_node, hdf_path, self.parser, self.logger)

    def process_nexus_master_file(self, parser):
        """Process a nexus master file by processing all its nodes and their attributes"""
        self.parser = parser
        self.in_file = h5py.File(self.input_file_name, 'r')
        self.in_file.visititems(self.visit_node)
        get_default_plotable(self.in_file, self.logger)
        self.in_file.close()


if __name__ == '__main__':
    LOGGING_FORMAT = "%(levelname)s: %(message)s"
    STDOUT_HANDLER = logging.StreamHandler(sys.stdout)
    STDOUT_HANDLER.setLevel(logging.DEBUG)
    logging.basicConfig(level=logging.DEBUG, format=LOGGING_FORMAT, handlers=[STDOUT_HANDLER])
    LOGGER = logging.getLogger()
    NEXUS_HELPER = HandleNexus(LOGGER, sys.argv[1:])
    NEXUS_HELPER.process_nexus_master_file(None)<|MERGE_RESOLUTION|>--- conflicted
+++ resolved
@@ -531,7 +531,6 @@
         if doc:
             loger.info(req_str)
     if elem is not None:
-<<<<<<< HEAD
         # check for deprecation
         dep_str = elem.attrib.get('deprecated')
         if dep_str:
@@ -555,14 +554,12 @@
             if doc:
                 loger.info("documentation (" + get_node_docname(base_elem) + "):")
                 loger.info(sdoc.text if sdoc is not None else "")
-=======
-        variables = [loger, elem, path]
-        loger, elem, path, doc, elist, attr, hdf_node = check_deprecation_enum_axis(variables,
-                                                                                    doc,
-                                                                                    elist,
-                                                                                    attr,
-                                                                                    hdf_node)
->>>>>>> fecd37da
+        # variables = [loger, elem, path]
+        # loger, elem, path, doc, elist, attr, hdf_node = check_deprecation_enum_axis(variables,
+        #                                                                             doc,
+        #                                                                             elist,
+        #                                                                             attr,
+        #                                                                             hdf_node)
     return (req_str, get_nxdl_entry(hdf_node), nxdl_path)
 
 
