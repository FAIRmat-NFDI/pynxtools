"""Read files from different format and print it in a standard Nexus format
"""
# Nexus definitions in github: https://github.com/nexusformat/definitions
# to be cloned under os.environ['NEXUS_DEF_PATH']

import os
import xml.etree.ElementTree as ET
# import re
import sys
import logging
import textwrap
import h5py


class NxdlAttributeError(Exception):
    """An exception for throwing an error when an Nxdl attribute is not found."""


# check for NEXUS definitions
def get_nexus_definitions_path():
    """Check NEXUS_DEF_PATH variable.
If it is empty, this function is filling it"""
    try:
        # either given by sys env
        return os.environ['NEXUS_DEF_PATH']
    except KeyError:
        # or it should be available locally under the dir 'definitions'
        local_dir = os.path.abspath(os.path.dirname(__file__))
        return os.path.join(local_dir, f"..{os.sep}definitions")


def get_nx_class_path(hdf_node):
    """Get the full path of an HDF5 node using nexus classes
in case of a field, end with the field name"""
    if hdf_node.name == '/':
        return ''
    if isinstance(hdf_node, h5py.Group):
        return get_nx_class_path(hdf_node.parent) + '/' + \
            (hdf_node.attrs['NX_class'] if 'NX_class' in hdf_node.attrs.keys() else
             hdf_node.name.split('/')[-1])
    if isinstance(hdf_node, h5py.Dataset):
        return get_nx_class_path(
            hdf_node.parent) + '/' + hdf_node.name.split('/')[-1]
    return ''


def get_nxdl_entry(hdf_node):
    """Get the nxdl application definition for an HDF5 node"""
    entry = hdf_node
    while isinstance(entry, h5py.Dataset) or \
            'NX_class' not in entry.attrs.keys() or \
            entry.attrs['NX_class'] != 'NXentry':
        entry = entry.parent
        if entry.name == '/':
            return 'NO NXentry found'
    try:
        nxdef = entry['definition'][()]
        return nxdef.decode()
    except KeyError:
        # 'NO Definition referenced'
        return "NXentry"


def get_nx_class(nxdl_elem):
    """Get the nexus class for a NXDL node"""
    if 'category' in nxdl_elem.attrib.keys():
        return None
    try:
        return nxdl_elem.attrib['type']
    except KeyError:
        return 'NX_CHAR'


def get_nx_namefit(hdf_name, name):
    """Checks if an HDF5 node name corresponds to a child of the NXDL element
uppercase letters in front can be replaced by arbitraty name, but
uppercase to lowercase match is preferred,
so such match is counted as a measure of the fit"""
    # count leading capitals
    counting = 0
    while counting < len(name) and name[counting].upper() == name[counting]:
        counting += 1
    # if potential fit
    if counting == len(name) or hdf_name.endswith(name[counting:]):
        # count the matching chars
        fit = 0
        for i in range(min(counting, len(hdf_name))):
            if hdf_name[i].upper() == name[i]:
                fit += 1
            else:
                break
        # accept only full fits as better fits
        if fit == min(counting, len(hdf_name)):
            return fit
        return 0
    # no fit
    return -1


def get_nx_classes():
    """Read base classes from the Nexus definition/base_classes folder"""
    base_classes_list_files = os.listdir(os.path.join(get_nexus_definitions_path(), 'base_classes'))
    nx_clss = sorted([str(s)[:-9] for s in base_classes_list_files])
    return nx_clss


def get_nx_units():
    """Read unit kinds from the Nexus definition/nxdlTypes.xsd file"""
    filepath = f"{get_nexus_definitions_path()}{os.sep}nxdlTypes.xsd"
    tree = ET.parse(filepath)
    root = tree.getroot()
    units_and_type_list = []
    for child in root:
        for i in child.attrib.values():
            units_and_type_list.append(i)
    flag = False
    for line in units_and_type_list:
        if line == 'anyUnitsAttr':
            flag = True
            nx_units = []
        elif 'NX' in line and flag is True:
            nx_units.append(line)
        elif line == 'primitiveType':
            flag = False
        else:
            pass
    return nx_units


def get_nx_attribute_type():
    """Read attribute types from the Nexus definition/nxdlTypes.xsd file"""
    filepath = get_nexus_definitions_path() + '/nxdlTypes.xsd'
    tree = ET.parse(filepath)
    root = tree.getroot()
    units_and_type_list = []
    for child in root:
        for i in child.attrib.values():
            units_and_type_list.append(i)
    flag = False
    for line in units_and_type_list:
        if line == 'primitiveType':
            flag = True
            nx_types = []
        elif 'NX' in line and flag is True:
            nx_types.append(line)
        elif line == 'anyUnitsAttr':
            flag = False
        else:
            pass
    return nx_types


def get_node_name(node):
    '''Node - xml node
returns:
    html documentation name
    Either as specified by the 'name' or taken from the type (nx_class).
    Note that if only class name is available, the NX prefix is removed and
    the string is coverted to UPPER case.'''
    if 'name' in node.attrib.keys():
        name = node.attrib['name']
    else:
        name = node.attrib['type']
        if name.startswith('NX'):
            name = name[2:].upper()
    return name


def belongs_to(nxdl_elem, child, name, class_type=None, hdf_name=None):
    """Checks if an HDF5 node name corresponds to a child of the NXDL element
uppercase letters in front can be replaced by arbitraty name, but
uppercase to lowercase match is preferred"""
    if class_type and get_nx_class(child) != class_type:
        return False
    act_htmlname = get_node_name(child)
    # nx_class_regex = re.compile(r"NX[a-z_]+")
    # chk_name = name[2:].upper() if nx_class_regex.search(name) and \
    #    'name' not in child.attrib else name
    chk_name = hdf_name or name
    if act_htmlname == chk_name:
        return True
    # search for name fits is only allowed for hdf_nodes
    if not hdf_name:
        return False
    # check if nameType allows different name
    try:
        name_any = bool(child.attrib['nameType'] == "any")
        # if child.attrib['nameType'] == "any":
        #    name_any = True
        # else:
        #    name_any = False
    except KeyError:
        name_any = False
    # or starts with capital and no reserved words used
    # if (name_any or act_htmlname[0].lower() != act_htmlname[0]) and \
    if (name_any or 'A' <= act_htmlname[0] <= 'Z') and \
            name != 'doc' and name != 'enumeration':
        # check if name fits
        fit = get_nx_namefit(chk_name, act_htmlname)
        if fit < 0:
            return False
        for child2 in nxdl_elem:
            if get_local_name_from_xml(child) != \
                    get_local_name_from_xml(child2) or get_node_name(child2) == act_htmlname:
                continue
            # check if the name of another sibling fits better
            fit2 = get_nx_namefit(chk_name, get_node_name(child2))
            if fit2 > fit:
                return False
        # accept this fit
        return True
    return False


def get_local_name_from_xml(element):
    """Helper function to extract the element tag without the namespace."""
    return element.tag[element.tag.rindex("}") + 1:]


def get_own_nxdl_child(nxdl_elem, name, class_type=None, hdf_name=None, nexus_type=None):
    """Checks if an NXDL child node fits to the specific name (either nxdl or hdf)
        name - nxdl name
        class_type - nxdl type or hdf classname (for groups, it is obligatory)
        hdf_name - hdf name"""
    for child in nxdl_elem:
        if 'name' in child.attrib and child.attrib['name'] == name:
            if nxdl_elem.get('nxdlbase'):
                child.set('nxdlbase', nxdl_elem.get('nxdlbase'))
                child.set('nxdlpath', nxdl_elem.get('nxdlpath') + '/' + get_node_name(child))
            return child

    for child in nxdl_elem:
        if "name" in child.attrib and child.attrib["name"] == name:
            child.set('nxdlbase', nxdl_elem.get('nxdlbase'))
            return child

    for child in nxdl_elem:
        if get_local_name_from_xml(child) == 'doc' and name == 'doc':
            if nxdl_elem.get('nxdlbase'):
                child.set('nxdlbase', nxdl_elem.get('nxdlbase'))
                child.set('nxdlpath', nxdl_elem.get('nxdlpath') + '/doc')
            return child
        if get_local_name_from_xml(child) == 'enumeration' and name == 'enumeration':
            if nxdl_elem.get('nxdlbase'):
                child.set('nxdlbase', nxdl_elem.get('nxdlbase'))
                child.set('nxdlpath', nxdl_elem.get('nxdlpath') + '/enumeration')
            return child
        if nexus_type and get_local_name_from_xml(child) != nexus_type:
            continue
        if get_local_name_from_xml(child) == 'group':
            if (class_type is None or (class_type and get_nx_class(child) == class_type)) and \
                    belongs_to(nxdl_elem, child, name, class_type, hdf_name):
                if nxdl_elem.get('nxdlbase'):
                    child.set('nxdlbase', nxdl_elem.get('nxdlbase'))
                    child.set('nxdlpath', nxdl_elem.get('nxdlpath') + '/' + get_node_name(child))
                return child
        if get_local_name_from_xml(child) == 'field' and \
                belongs_to(nxdl_elem, child, name, None, hdf_name):
            if nxdl_elem.get('nxdlbase'):
                child.set('nxdlbase', nxdl_elem.get('nxdlbase'))
                child.set('nxdlpath', nxdl_elem.get('nxdlpath') + '/' + get_node_name(child))
            return child
        if get_local_name_from_xml(child) == 'attribute' and \
                belongs_to(nxdl_elem, child, name, None, hdf_name):
            if nxdl_elem.get('nxdlbase'):
                child.set('nxdlbase', nxdl_elem.get('nxdlbase'))
                child.set('nxdlpath', nxdl_elem.get('nxdlpath') + '/' + get_node_name(child))
            return child
    return None


def get_nxdl_child(nxdl_elem, name, class_type=None, hdf_name=None, nexus_type=None, go_base=True):
    """Get the NXDL child node corresponding to a specific name
(e.g. of an HDF5 node,or of a documentation)
note that if child is not found in application definition,
it also checks for the base classes"""
    # search for posiible fits for hdf_nodes : skipped
    # only exact hits are returned when searching an nxdl child
    own_child = get_own_nxdl_child(nxdl_elem, name, class_type, hdf_name, nexus_type)
    # own_child = get_own_nxdl_child(nxdl_elem, name, class_type)
    if own_child is not None:
        return own_child
    if not go_base:
        return None
    # check in the base class
    bc_name = get_nx_class(nxdl_elem)
    # filter primitive types
    if bc_name[2] == '_':
        return None

    # Checking if it is actually the root element. Then we send it to NXroot.nxdl.xml
    if bc_name == "group":
        bc_name = "NXroot"
    bc_filename = f"{get_nexus_definitions_path()}{os.sep}" \
        f"base_classes{os.sep}{bc_name}.nxdl.xml"
    bc_obj = ET.parse(bc_filename).getroot()
    bc_obj.set('nxdlbase', bc_filename)
    bc_obj.set('nxdlpath', '')
    return get_own_nxdl_child(bc_obj, name, class_type, hdf_name, nexus_type)


def get_required_string(nxdl_elem):
    """Check for being required
REQUIRED, RECOMMENDED, OPTIONAL, NOT IN SCHEMA"""
    if nxdl_elem is None:
        return "<<NOT IN SCHEMA>>"
    is_optional = 'optional' in nxdl_elem.attrib.keys() \
        and nxdl_elem.attrib['optional'] == "true"
    is_minoccurs = 'minOccurs' in nxdl_elem.attrib.keys() \
        and nxdl_elem.attrib['minOccurs'] == "0"
    # is_required = 'required' in nxdl_elem.attrib.keys() and nxdl_elem.attrib['required'] == "true"
    is_recommended = 'recommended' in nxdl_elem.attrib.keys() \
        and nxdl_elem.attrib['recommended'] == "true"

    if is_recommended:
        return "<<RECOMMENDED>>"
    if is_optional or is_minoccurs:
        return "<<OPTIONAL>>"
    # default optionality
    # in BASE CLASSES: true
    # in APPLICATIONS: false
    try:
        if "base_classes" in nxdl_elem.get('nxdlbase'):
            return "<<OPTIONAL>>"
    except TypeError:
        return "<<REQUIRED>>"
    return "<<REQUIRED>>"


def chk_nxdataaxis_v2(hdf_node, name):
    """Check if dataset is an axis"""
    # check for being a Signal
    own_signal = hdf_node.attrs.get('signal')
    if own_signal is str and own_signal == "1":
        LOGGER.info("Dataset referenced (v2) as NXdata SIGNAL")
    # check for being an axis
    own_axes = hdf_node.attrs.get('axes')
    if own_axes is str:
        axes = own_axes.split(':')
        for i in len(axes):
            if axes[i] and name == axes[i]:
                LOGGER.info("Dataset referenced (v2) as NXdata AXIS #%d", i)
                return None
    ownpaxis = hdf_node.attrs.get('primary')
    own_axis = hdf_node.attrs.get('axis')
    if own_axis is int:
        # also convention v1
        if ownpaxis is int and ownpaxis == 1:
            LOGGER.info("Dataset referenced (v2) as NXdata AXIS #%d", own_axis - 1)
        else:
            LOGGER.info(
                "Dataset referenced (v2) as NXdata (primary/alternative) AXIS #%d", own_axis - 1)
    return None


def chk_nxdataaxis(hdf_node, name, loger):
    """NEXUS Data Plotting Standard v3: new version from 2014"""
    # check if it is a field in an NXdata node
    if not isinstance(hdf_node, h5py.Dataset):
        return None
    parent = hdf_node.parent
    if not parent or (parent and not parent.attrs.get('NX_class') == "NXdata"):
        return None
    # chk for Signal
    signal = parent.attrs.get('signal')
    if signal and name == signal:
        loger.info("Dataset referenced as NXdata SIGNAL")
        return None
    # check for default Axes
    axes = parent.attrs.get('axes')
    if axes is str:
        if name == axes:
            loger.info("Dataset referenced as NXdata AXIS")
            return None
    elif axes is not None:
        for i, j in enumerate(axes):
            if name == j:
                indices = parent.attrs.get(j + '_indices')
                if indices is int:
                    loger.info("Dataset referenced as NXdata AXIS #%d" % indices)
                else:
                    loger.info("Dataset referenced as NXdata AXIS #%d" % i)
                return None
    # check for alternative Axes
    indices = parent.attrs.get(name + '_indices')
    if indices is int:
        loger.info("Dataset referenced as NXdata alternative AXIS #%d" % indices)
    # check for older conventions
    return chk_nxdataaxis_v2(hdf_node, name)


def get_nxdl_doc(hdf_node, loger, doc, attr=False):
    """Get nxdl documentation for an HDF5 node (or its attribute)"""
    # new way: retrieve multiple inherited base classes
    (class_path, nxdl_path, elist) = \
        get_inherited_nodes(None, nx_name=get_nxdl_entry(hdf_node), hdf_node=hdf_node)
    elem = elist[0] if class_path and elist else None
    if doc:
        loger.info("classpath: " + str(class_path))
        loger.info("NOT IN SCHEMA" if elem is None else
                   "classes:\n" + "\n".join
                   (str(e.get('nxdlbase').split('/')[-1] + ":" + e.get('nxdlpath')) for e in elist))
    # old solution with a single elem instead of using elist
    path = get_nx_class_path(hdf_node)
    req_str = None
    if elem is not None and attr:
        # NX_class is a compulsory attribute for groups in a nexus file
        # which should match the type of the corresponding NXDL element
        if attr == 'NX_class' and not isinstance(hdf_node, h5py.Dataset):
            elem = None
            if doc:
                loger.info("@" + attr + ' [NX_CHAR]')
        # units category is a compulsory attribute for any fields
        elif attr == 'units' and isinstance(hdf_node, h5py.Dataset):
            req_str = "<<REQUIRED>>"
            try:
                # try to find if units is defined inside the field in the NXDL element
                unit = elem.attrib[attr]
                if doc:
                    loger.info("@" + attr + ' [' + unit + ']')
                elem = None
                nxdl_path.append(attr)
            except KeyError:
                # otherwise try to find if units is defined as a child of the NXDL element
                elem = get_nxdl_child(elem, attr, nexus_type='attribute')
                if elem is not None:
                    if doc:
                        loger.info("@" + attr + ' - [' + get_nx_class(elem) + ']')
                    nxdl_path.append(elem)
                else:
                    # if no units category were defined in NXDL:
                    if doc:
                        loger.info("@" + attr + " - REQUIRED, but undefined unit category")
                    nxdl_path.append(attr)
        # units for attributes can be given as ATTRIBUTENAME_units
        elif attr.endswith('_units'):
            # check for ATTRIBUTENAME_units in NXDL (normal)
            elem2 = get_nxdl_child(elem, attr, nexus_type='attribute')
            if elem2 is not None:
                elem = elem2
                if doc:
                    loger.info("@" + attr + ' - [' + get_nx_class(elem) + ']')
                nxdl_path.append(elem)
            else:
                # if not defined, check for ATTRIBUTENAME to see if the ATTRIBUTE
                # is in the SCHEMA, but no units category were defined
                elem2 = get_nxdl_child(elem, attr[:-6], nexus_type='attribute')
                if elem2 is not None:
                    req_str = '<<RECOMMENDED>>'
                    if doc:
                        loger.info("@" + attr + " - RECOMMENDED, but undefined unit category")
                    nxdl_path.append(attr)
                else:
                    # otherwise: NOT IN SCHEMA
                    elem = elem2
                    if doc:
                        loger.info("@" + attr + " - IS NOT IN SCHEMA")
        # default is allowed for groups
        elif attr == 'default' and not isinstance(hdf_node, h5py.Dataset):
            req_str = "<<RECOMMENDED>>"
            # try to find if default is defined as a child of the NXDL element
            elem = get_nxdl_child(elem, attr, nexus_type='attribute')
            if elem is not None:
                if doc:
                    loger.info("@" + attr + ' - [' + get_nx_class(elem) + ']')
                nxdl_path.append(elem)
            else:
                # if no default category were defined in NXDL:
                if doc:
                    loger.info("@" + attr + " - [NX_CHAR]")
                nxdl_path.append(attr)
        # other attributes
        else:
            elem = get_nxdl_child(elem, attr, nexus_type='attribute')
            if elem is not None:
                if doc:
                    loger.info("@" + attr + ' - [' + get_nx_class(elem) + ']')
                nxdl_path.append(elem)
            else:
                if doc:
                    loger.info("@" + attr + " - IS NOT IN SCHEMA")

    if (elem is None and req_str is None):
        if doc:
            loger.info("")
        return ('None', None, None)
    if req_str is None:
        # check for being required
        req_str = get_required_string(elem)
        if doc:
            loger.info(req_str)
    if elem is not None:
        # check for deprecation
        dep_str = elem.attrib.get('deprecated')
        if dep_str:
            if doc:
                loger.info("DEPRECATED - " + dep_str)
        # check for enums
        for base_elem in elist if not attr else [elem]:
            sdoc = get_nxdl_child(base_elem, 'enumeration', go_base=False)
            if sdoc is not None:
                if doc:
                    loger.info("enumeration:")
                for item in sdoc:
                    if get_local_name_from_xml(item) == 'item':
                        if doc:
                            loger.info("-> " + item.attrib['value'])
        # check for NXdata references (axes/signal)
        chk_nxdataaxis(hdf_node, path.split('/')[-1], loger)
        # check for doc
        for base_elem in elist if not attr else [elem]:
            sdoc = get_nxdl_child(base_elem, 'doc', go_base=False)
            if doc:
                loger.info(sdoc.text if sdoc is not None else "")
    return (req_str, get_nxdl_entry(hdf_node), nxdl_path)


def get_doc(node, ntype, nxhtml, nxpath):
    """Get documentation"""
    # URL for html documentation
    anchor = ''
    for n_item in nxpath:
        anchor += n_item.lower() + "-"
    anchor = ('https://manual.nexusformat.org/classes/',
              nxhtml + "#" + anchor.replace('_', '-') + ntype)
    if not ntype:
        anchor = anchor[:-1]

    # RST documentation from the field 'doc'
    doc = ""
    doc_field = node.find("doc")
    if doc_field is not None:
        doc = doc_field.text

    # enums
    (index, enums) = get_enums(node)
    if index:
        enum_str = "\n " + ("Possible values:"
                            if len(enums.split(',')) > 1
                            else "Obligatory value:") + "\n   " + enums + "\n"
    else:
        enum_str = ""

    return anchor, doc + enum_str


def print_doc(node, ntype, level, nxhtml, nxpath):
    """Print documentation"""
    anchor, doc = get_doc(node, ntype, nxhtml, nxpath)
    print("  " * (level + 1) + anchor)

    preferred_width = 80 + level * 2
    wrapper = textwrap.TextWrapper(initial_indent='  ' * (level + 1), width=preferred_width,
                                   subsequent_indent='  ' * (level + 1), expand_tabs=False,
                                   tabsize=0)
    # doc=node.find('doc')
    if doc is not None:
        # for par in doc.text.split('\n'):
        for par in doc.split('\n'):
            print(wrapper.fill(par))
    # print(doc.text if doc is not None else "")


def get_namespace(element) -> str:
    """Extracts the namespace for elements in the NXDL"""
    return element.tag[element.tag.index("{"):element.tag.rindex("}") + 1]


def get_enums(node):
    """
    makes list of enumerations, if node contains any.
    Returns comma separated STRING of enumeration values, if there are enum tag,
    otherwise empty string."""
    # collect item values from enumeration tag, if any
    namespace = get_namespace(node)
    enums = []
    for enumeration in node.findall(f"{namespace}enumeration"):
        for item in enumeration.findall(f"{namespace}item"):
            enums.append(item.attrib["value"])
        enums = ','.join(enums)
        if enums != "":
            return (True, '[' + enums + ']')
    # if there is no enumeration tag, returns empty string
    return (False, "")


<<<<<<< HEAD
def get_node_at_nxdl_path(nxdl_path: str = None,
                          nx_name: str = None,
                          elem: ET.Element = None):
    """Returns an ET.Element for the given path.

    This function either takes the name for the Nexus Application Definition
    we are looking for or the root elem from a previously loaded NXDL file
    and finds the corresponding XML element with the needed attributes.

    """
=======
def add_base_classes(elist, nx_name=None, elem: ET.Element = None):
    """ add the base classes corresponsing to the last eleme in elist to the list
        Note that if elist is empty, a nxdl file with the name of nx_name or
                                     a rather room elem is used if privded"""
    if elist and nx_name is None:
        nx_name = get_nx_class(elist[-1])
    if elist and nx_name and f"{nx_name}.nxdl.xml" in (e.get('nxdlbase') for e in elist):
        return
>>>>>>> bb3ef769
    if elem is None:
        if not nx_name:
            return
        nxdl_file_path = f"{nx_name}.nxdl.xml"
        for root, dirs, files in os.walk(get_nexus_definitions_path()):  # pylint: disable=unused-variable
            if nxdl_file_path in files:
                nxdl_file_path = os.path.join(root, nxdl_file_path)
                break
        elem = ET.parse(nxdl_file_path).getroot()
<<<<<<< HEAD
    for group in nxdl_path.split('/')[1:]:
        try:
            elem = get_nxdl_child(elem, group)
        except TypeError:
            raise NxdlAttributeError
    if elem is None:
        raise NxdlAttributeError(f"Attributes were not found for {nxdl_path}. "
                                 "Please check this entry in the template dictionary.")
=======
        elem.set('nxdlbase', nxdl_file_path)
    else:
        elem.set('nxdlbase', '')
    elem.set('nxdlpath', '')
    elist.append(elem)
    # add inherited base classes
    if 'extends' in elem.attrib and elem.attrib['extends'] != 'NXobject':
        add_base_classes(elist, elem.attrib['extends'])
    else:
        add_base_classes(elist)


def get_direct_child(nxdl_elem, html_name):
    """ returns the child of nxdl_elem which has a name
        corresponding to the the html documentation name html_name"""
    for child in nxdl_elem:
        if get_local_name_from_xml(child) in ('group', 'field', 'attribute') and \
                html_name == get_node_name(child):
            if nxdl_elem.get('nxdlbase'):
                child.set('nxdlbase', nxdl_elem.get('nxdlbase'))
                child.set('nxdlpath', nxdl_elem.get('nxdlpath') + '/' + get_node_name(child))
            return child


def get_best_child(nxdl_elem, hdf_name, hdf_class_name, nexus_type):
    """ returns the child of nxdl_elem which has a name
        corresponding to the the html documentation name html_name"""
    bestfit = -1
    bestchild = None
    for child in nxdl_elem:
        fit = -2
        if get_local_name_from_xml(child) == nexus_type and \
                (nexus_type != 'group' or get_nx_class(child) == hdf_class_name):
            fit = get_nx_namefit(hdf_name, get_node_name(child))
        if fit > bestfit:
            bestfit = fit
            bestchild = child
    return (bestchild, bestfit)


def get_inherited_nodes(nxdl_path: str = None,
                        nx_name: str = None, elem: ET.Element = None,
                        hdf_node=None, attr=False):
    """Returns a list of ET.Element for the given path."""
    # let us start with the given definition file
    elist = []  # type: ignore[var-annotated]
    add_base_classes(elist, nx_name, elem)
    nxdl_elem_path = [elist[0]]

    class_path = []  # type: ignore[var-annotated]
    if hdf_node is not None:
        hdf_path = hdf_node.name.split('/')[1:]
        hdf_class_path = get_nx_class_path(hdf_node).split('/')[1:]
        if attr:
            hdf_path.append(attr)
            hdf_class_path.append(attr)
        path = hdf_path
    else:
        html_path = nxdl_path.split('/')[1:]
        path = html_path
    for pind in range(len(path)):
        if hdf_node is not None:
            hdf_name = hdf_path[pind]
            hdf_class_name = hdf_class_path[pind]
            if pind < len(hdf_path) - (2 if attr else 1):
                act_nexus_type = 'group'
            elif pind == len(hdf_path) - 1 and attr:
                act_nexus_type = 'attribute'
            else:
                act_nexus_type = 'field' if isinstance(hdf_node, h5py.Dataset) else 'group'
            # find the best fitting name in all children
            bestfit = -1
            html_name = None
            for ind in range(len(elist) - 1, -1, -1):
                newelem, fit = get_best_child(elist[ind],
                                              hdf_name,
                                              hdf_class_name,
                                              act_nexus_type)
                if fit >= bestfit and newelem is not None:
                    html_name = get_node_name(newelem)
            # return if NOT IN SCHEMA
            if html_name is None:
                return (class_path, nxdl_elem_path, None)
        else:
            html_name = html_path[pind]

        # from low priority inheritance classes to higher
        for ind in range(len(elist) - 1, -1, -1):
            elist[ind] = get_direct_child(elist[ind], html_name)
            if elist[ind] is None:
                del elist[ind]
                continue
            # override: remove low priority inheritance classes if class_type is overriden
            if len(elist) > ind + 1 and get_nx_class(elist[ind]) != get_nx_class(elist[ind + 1]):
                del elist[ind + 1:]
            # add new base class(es) if new element brings such (and not a primitive type)
            if len(elist) == ind + 1 and get_nx_class(elist[ind])[0:3] != 'NX_':
                add_base_classes(elist)
        if elist:
            class_path.append(get_nx_class(elist[0]))
            nxdl_elem_path.append(elist[0])
    return (class_path, nxdl_elem_path, elist)


def get_node_at_nxdl_path(nxdl_path: str = None,
                          nx_name: str = None, elem: ET.Element = None,
                          exc: bool = True):
    """Returns an ET.Element for the given path.
    This function either takes the name for the Nexus Application Definition
    we are looking for or the root elem from a previously loaded NXDL file
    and finds the corresponding XML element with the needed attributes."""
    (class_path, nxdl_path, elist) = get_inherited_nodes(nxdl_path, nx_name, elem)
    if class_path and nxdl_path and elist:
        elem = elist[0]
    else:
        elem = None
        if exc:
            raise NxdlAttributeError(f"Attributes were not found for {nxdl_path}. "
                                     "Please check this entry in the template dictionary.")
>>>>>>> bb3ef769
    return elem


def process_node(hdf_node, hdf_path, parser, logger, doc=True):
    """
            #processes an hdf5 node
            #- it logs the node found and also checks for its attributes
            #- retrieves the corresponding nxdl documentation
            #TODO:
            # - follow variants
            # - NOMAD parser: store in NOMAD"""
    hdf_info = {'hdf_path': hdf_path, 'hdf_node': hdf_node}
    if isinstance(hdf_node, h5py.Dataset):
        logger.info('===== FIELD (/%s): %s' % (hdf_path, hdf_node))
        val = str(hdf_node[()]).split('\n') if len(hdf_node.shape) <= 1 else str(
            hdf_node[0]).split('\n')
        logger.info('value: %s %s' % (val[0], "..." if len(val) > 1 else ''))
    else:
        logger.info('===== GROUP (/%s [%s::%s]): %s' %
                    (hdf_path, get_nxdl_entry(hdf_node),
                     get_nx_class_path(hdf_node), hdf_node))
    (req_str, nxdef, nxdl_path) = get_nxdl_doc(hdf_node, logger, doc)
    if parser is not None and isinstance(hdf_node, h5py.Dataset):
        parser(hdf_info, nxdef, nxdl_path, val)
    for key, value in hdf_node.attrs.items():
        logger.info('===== ATTRS (/%s@%s)' % (hdf_path, key))
        val = str(value).split('\n')
        logger.info('value: %s %s' % (val[0], "..." if len(val) > 1 else ''))
        (req_str, nxdef, nxdl_path) = \
            get_nxdl_doc(hdf_node, logger, doc, attr=key)
        if parser is not None and 'NOT IN SCHEMA' not in req_str and 'None' not in req_str:
            parser(hdf_info, nxdef, nxdl_path, val)


def get_default_plotable(root, logger):
    """Get default plotable"""
    logger.info('========================')
    logger.info('=== Default Plotable ===')
    logger.info('========================')
    # v3 from 2014

    # nxentry
    nxentry = None
    default_nxentry_group_name = root.attrs.get("default")
    if default_nxentry_group_name:
        try:
            nxentry = root[default_nxentry_group_name]
        except KeyError:
            nxentry = None
    if not nxentry:
        nxentry = entry_helper(root)
    if not nxentry:
        logger.info('No NXentry has been found')
        return
    logger.info('')
    logger.info('NXentry has been identified: ' + nxentry.name)
    # process_node(nxentry, None, False)
    # nxdata
    nxdata = None
    nxgroup = nxentry
    default_group_name = nxgroup.attrs.get("default")
    while default_group_name:
        try:
            nxgroup = nxgroup[default_group_name]
            default_group_name = nxgroup.attrs.get("default")
        except KeyError:
            pass
    if nxgroup == nxentry:
        nxdata = nxdata_helper(nxentry)
    else:
        nxdata = nxgroup
    if not nxdata:
        logger.info('No NXdata group has been found')
        return
    logger.info('')
    logger.info('NXdata group has been identified: ' + nxdata.name)
    process_node(nxdata, nxdata.name, None, logger, False)
    # signal
    signal = None
    signal_dataset_name = nxdata.attrs.get("signal")
    try:
        signal = nxdata[signal_dataset_name]
    except (TypeError, KeyError):
        signal = None
    if not signal:
        signal = signal_helper(nxdata)
    if not signal:
        logger.info('No Signal has been found')
        return
    logger.info('')
    logger.info('Signal has been identified: ' + signal.name)
    process_node(signal, signal.name, None, logger, False)
    # check auxiliary_signals
    aux = nxdata.attrs.get('auxiliary_signals')
    if aux is not None:
        if isinstance(aux, str):
            aux = [aux]
        for asig in aux:
            logger.info('Further auxiliary signal has been identified: %s' % (asig))
    dim = len(signal.shape)
    # axes
    axes = []
    axis_helper(dim, nxdata, signal, axes, logger)


def entry_helper(root):
    """Check entry related data"""
    nxentries = []
    for key in root.keys():
        if isinstance(root[key], h5py.Group) and root[key].attrs.get('NX_class') and \
                root[key].attrs['NX_class'] == "NXentry":
            nxentries.append(root[key])
    # v3: as there was no selection given, only 1 nxentry shall exists
    # v2: take any
    if len(nxentries) >= 1:
        return nxentries[0]
    return None


def nxdata_helper(nxentry):
    """Check if nxentry hdf5 object has a NX_class and, if it contains NXdata,
return its value"""
    lnxdata = []
    for key in nxentry.keys():
        if isinstance(nxentry[key], h5py.Group) and nxentry[key].attrs.get('NX_class') and \
                nxentry[key].attrs['NX_class'] == "NXdata":
            lnxdata.append(nxentry[key])
    # v3: as there was no selection given, only 1 nxdata shall exists
    # v2: take any
    if len(lnxdata) >= 1:
        return lnxdata[0]
    return None


def signal_helper(nxdata):
    """Check signal related data"""
    signals = []
    for key in nxdata.keys():
        if isinstance(nxdata[key], h5py.Dataset):
            signals.append(nxdata[key])
    # v3: as there was no selection given, only 1 data field shall exists
    if len(signals) == 1:
        return signals[0]
    # v2: select the one with an attribute signal="1" attribute
    if len(signals) > 1:
        for sig in signals:
            if sig.attrs.get("signal") and sig.attrs.get("signal") is str and \
                    sig.attrs.get("signal") == "1":
                return sig
    return None


def find_attrib_axis_actual_dim_num(nxdata, a_item, ax_list):
    """Finds axis that have defined dimensions"""
    # find those with attribute axis= actual dimension number
    lax = []
    for key in nxdata.keys():
        if isinstance(nxdata[key], h5py.Dataset):
            try:
                if nxdata[key].attrs['axis'] == a_item + 1:
                    lax.append(nxdata[key])
            except KeyError:
                pass
    if len(lax) == 1:
        ax_list.append(lax[0])
    # if there are more alternatives, prioritise the one with an attribute primary="1"
    elif len(lax) > 1:
        for sax in lax:
            if sax.attrs.get('primary') and sax.attrs.get('primary') == 1:
                ax_list.insert(0, sax)
            else:
                ax_list.append(sax)


def get_single_or_multiple_axes(nxdata, ax_datasets, a_item, ax_list):
    """Gets either single or multiple axes from the NXDL"""
    try:
        # single axis is defined
        if isinstance(ax_datasets, str):
            # explicite definition of dimension number
            ind = nxdata.attrs.get(ax_datasets + '_indices')
            if ind and ind is int:
                if ind == a_item:
                    ax_list.append(nxdata[ax_datasets])
            # positional determination of the dimension number
            elif a_item == 0:
                ax_list.append(nxdata[ax_datasets])
        # multiple axes are listed
        else:
            # explicite definition of dimension number
            for aax in ax_datasets:
                ind = nxdata.attrs.get(aax + '_indices')
                if ind and isinstance(ind, int):
                    if ind == a_item:
                        ax_list.append(nxdata[aax])
            # positional determination of the dimension number
            if not ax_list:
                ax_list.append(nxdata[ax_datasets[a_item]])
    except KeyError:
        pass
    return ax_list


def axis_helper(dim, nxdata, signal, axes, logger):
    """Check axis related data"""
    for a_item in range(dim):
        ax_list = []
        # primary axes listed in attribute axes
        ax_datasets = nxdata.attrs.get("axes")
        ax_list = get_single_or_multiple_axes(nxdata, ax_datasets, a_item, ax_list)
        # check for corresponding AXISNAME_indices
        for attr in nxdata.attrs.keys():
            if attr.endswith('_indices') and nxdata.attrs[attr] == a_item and \
                    nxdata[attr.split('_indices')[0]] not in ax_list:
                ax_list.append(nxdata[attr.split('_indices')[0]])
        # v2
        # check for ':' separated axes defined in Signal
        if not ax_list:
            try:
                ax_datasets = signal.attrs.get("axes").split(':')
                ax_list.append(nxdata[ax_datasets[a_item]])
            except (KeyError, AttributeError):
                pass
        # check for axis/primary specifications
        if not ax_list:
            find_attrib_axis_actual_dim_num(nxdata, a_item, ax_list)
        axes.append(ax_list)
        logger.info('')
        logger.info('For Axis #%d, %d axes have been identified: %s' %
                    (a_item, len(ax_list), str(ax_list)))


class HandleNexus:
    """documentation"""
    def __init__(self, logger, args):
        self.logger = logger
        self.input_file_name = args[0] if len(
            # args) >= 1 else 'wcopy/from_dallanto_master_from_defs.h5'
            # args) >= 1 else 'ARPES/201805_WSe2_arpes.nxs'
            args) >= 1 else 'tests/data/nexus_test_data/201805_WSe2_arpes.nxs'
        self.parser = None
        self.in_file = None

    def visit_node(self, hdf_name, hdf_node):
        """Function called by h5py that iterates on each node of hdf5file.

        It allows h5py visititems function to visit nodes.

        """
        hdf_path = '/' + hdf_name
        process_node(hdf_node, hdf_path, self.parser, self.logger)

    def process_nexus_master_file(self, parser):
        """
        Process a nexus master file by processing all its nodes and their attributes

        """
        self.parser = parser
        self.in_file = h5py.File(self.input_file_name, 'r')
        self.in_file.visititems(self.visit_node)
        get_default_plotable(self.in_file, self.logger)
        self.in_file.close()


if __name__ == '__main__':
    LOGGING_FORMAT = "%(levelname)s: %(message)s"
    STDOUT_HANDLER = logging.StreamHandler(sys.stdout)
    STDOUT_HANDLER.setLevel(logging.DEBUG)
    logging.basicConfig(level=logging.DEBUG, format=LOGGING_FORMAT, handlers=[STDOUT_HANDLER])
    LOGGER = logging.getLogger()
    NEXUS_HELPER = HandleNexus(LOGGER, sys.argv[1:])
    NEXUS_HELPER.process_nexus_master_file(None)<|MERGE_RESOLUTION|>--- conflicted
+++ resolved
@@ -584,18 +584,6 @@
     return (False, "")
 
 
-<<<<<<< HEAD
-def get_node_at_nxdl_path(nxdl_path: str = None,
-                          nx_name: str = None,
-                          elem: ET.Element = None):
-    """Returns an ET.Element for the given path.
-
-    This function either takes the name for the Nexus Application Definition
-    we are looking for or the root elem from a previously loaded NXDL file
-    and finds the corresponding XML element with the needed attributes.
-
-    """
-=======
 def add_base_classes(elist, nx_name=None, elem: ET.Element = None):
     """ add the base classes corresponsing to the last eleme in elist to the list
         Note that if elist is empty, a nxdl file with the name of nx_name or
@@ -604,7 +592,6 @@
         nx_name = get_nx_class(elist[-1])
     if elist and nx_name and f"{nx_name}.nxdl.xml" in (e.get('nxdlbase') for e in elist):
         return
->>>>>>> bb3ef769
     if elem is None:
         if not nx_name:
             return
@@ -614,16 +601,6 @@
                 nxdl_file_path = os.path.join(root, nxdl_file_path)
                 break
         elem = ET.parse(nxdl_file_path).getroot()
-<<<<<<< HEAD
-    for group in nxdl_path.split('/')[1:]:
-        try:
-            elem = get_nxdl_child(elem, group)
-        except TypeError:
-            raise NxdlAttributeError
-    if elem is None:
-        raise NxdlAttributeError(f"Attributes were not found for {nxdl_path}. "
-                                 "Please check this entry in the template dictionary.")
-=======
         elem.set('nxdlbase', nxdl_file_path)
     else:
         elem.set('nxdlbase', '')
@@ -743,7 +720,6 @@
         if exc:
             raise NxdlAttributeError(f"Attributes were not found for {nxdl_path}. "
                                      "Please check this entry in the template dictionary.")
->>>>>>> bb3ef769
     return elem
 
 
