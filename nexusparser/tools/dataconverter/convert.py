--- conflicted
+++ resolved
@@ -27,6 +27,7 @@
 import sys
 from typing import List, Tuple, Dict
 import xml.etree.ElementTree as ET
+
 import click
 
 from nexusparser.tools.dataconverter.readers.base.reader import BaseReader
@@ -89,10 +90,6 @@
     """Helper function to populate a list of all available readers"""
     path_prefix = f"{os.path.dirname(__file__)}{os.sep}" if os.path.dirname(__file__) else ""
     files = glob.glob(os.path.join(path_prefix, "readers", "*", "reader.py"))
-<<<<<<< HEAD
-    print(files)
-    return [file[file.rindex("readers"+os.sep) + len("readers"+os.sep):file.rindex(os.sep)] for file in files]
-=======
     all_readers = []
     for file in files:
         if f"{os.sep}base{os.sep}" not in file:
@@ -100,7 +97,6 @@
             index_of_last_path_sep = file.rindex(os.sep)
             all_readers.append(file[index_of_readers_folder_name:index_of_last_path_sep])
     return all_readers
->>>>>>> d39b01d4
 
 
 @click.command()
