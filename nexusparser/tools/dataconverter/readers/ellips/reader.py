--- conflicted
+++ resolved
@@ -21,10 +21,8 @@
 import yaml
 import pandas as pd
 import numpy as np
-<<<<<<< HEAD
-=======
 # import h5py
->>>>>>> fbaceb42
+
 from nexusparser.tools.dataconverter.readers.base.reader import BaseReader
 
 DEFAULT_HEADER = {'sep': '\t', 'skip': 0}
