#
# Copyright The NOMAD Authors.
#
# This file is part of NOMAD. See https://nomad-lab.eu for further info.
#
# Licensed under the Apache License, Version 2.0 (the "License");
# you may not use this file except in compliance with the License.
# You may obtain a copy of the License at
#
#     http://www.apache.org/licenses/LICENSE-2.0
#
# Unless required by applicable law or agreed to in writing, software
# distributed under the License is distributed on an "AS IS" BASIS,
# WITHOUT WARRANTIES OR CONDITIONS OF ANY KIND, either express or implied.
# See the License for the specific language governing permissions and
# limitations under the License.
#
"""The writer class for writing a Nexus file in accordance with a given NXDL."""

import copy
import logging
import sys
import xml.etree.ElementTree as ET

import h5py
import numpy as np

from nexusparser.tools.dataconverter import helpers
from nexusparser.tools import nexus

logger = logging.getLogger(__name__)  # pylint: disable=C0103
logger.setLevel(logging.INFO)
logger.addHandler(logging.StreamHandler(sys.stdout))


def does_path_exist(path, h5py_obj) -> bool:
    """Returns true if the requested path exists in the given h5py object."""
    try:
        h5py_obj[helpers.convert_data_dict_path_to_hdf5_path(path)]  # pylint: disable=W0106
        return True
    except KeyError:
        return False


def is_not_data_empty(value) -> bool:
    """Returns True if value is an Numpy array or not None."""
    if isinstance(value, np.ndarray) or value is not None:
        return True
    return False


def get_namespace(element) -> str:
    """Extracts the namespace for elements in the NXDL"""
    return element.tag[element.tag.index("{"):element.tag.rindex("}") + 1]


class Writer:
    """The writer class for writing a Nexus file in accordance with a given NXDL.

    Args:
        data (dict): Dictionary containing the data to convert.
        nxdl_path (str): Path to the nxdl file to use during conversion.
        output_path (str): Path to the output Nexus file.

    Attributes:
        data (dict): Dictionary containing the data to convert.
        nxdl_path (str): Path to the nxdl file to use during conversion.
        output_path (str): Path to the output Nexus file.
        output_nexus (h5py.File): The h5py file object to manipulate output file.
        nxdl_data (dict): Stores xml data from given nxdl file to use during conversion.
        nxs_namespace (str): The namespace used in the NXDL tags. Helps search for XML children.
    """

    def __init__(self, data: dict = None, nxdl_path: str = None, output_path: str = None):
        """Constructs the necessary objects required by the Writer class."""
        self.data = data
        self.nxdl_path = nxdl_path
        self.output_path = output_path
<<<<<<< HEAD
        self.output_nexus = None
        self.data = data
        self.nxdl_name = re.search("NX[a-z_]*(?=.nxdl.xml)", self.nxdl_path).group(0)
=======
        self.output_nexus = h5py.File(self.output_path, "w")
>>>>>>> 1f42e0e8
        self.nxdl_data = ET.parse(self.nxdl_path).getroot()
        self.nxs_namespace = get_namespace(self.nxdl_data)

    def __nxdl_to_attrs(self, path: str = '/') -> dict:
        """
        Return a dictionary of all the attributes at the given path in the NXDL and
        the required attribute values that were requested in the NXDL from the data.
        """
        nxdl_path = helpers.convert_data_converter_dict_to_nxdl_path(path)
        elem = copy.deepcopy(nexus.get_node_at_nxdl_path(nxdl_path, elem=self.nxdl_data))
        if elem is None:
            raise Exception(f"Attributes were not found for {path}. "
                            "Please check this entry in the template dictionary.")

        # Remove the name attribute as we only use it to name the HDF5 entry
        if "name" in elem.attrib.keys():
            del elem.attrib["name"]

        # Fetch values for required attributes requested by the NXDL
        for attr_name in elem.findall(f"{self.nxs_namespace}attribute"):
            elem.attrib[attr_name.get('name')] = self.data[f"{path}/@{attr_name.get('name')}"] or ''

        return elem.attrib

    def ensure_and_get_parent_node(self, path: str) -> h5py.Group:
        """Returns the parent if it exists for a given path else creates the parent group."""
        parent_path = path[0:path.rindex('/')] or '/'
        parent_path_hdf5 = helpers.convert_data_dict_path_to_hdf5_path(parent_path)
        if not does_path_exist(parent_path, self.output_nexus):
            parent = self.ensure_and_get_parent_node(parent_path)
            grp = parent.create_group(parent_path_hdf5)
            attrs = self.__nxdl_to_attrs(parent_path)
            if attrs is not None:
                grp.attrs['NX_class'] = attrs["type"]
            return grp
        return self.output_nexus[parent_path_hdf5]

    def write(self):
        """Writes the Nexus file with previously validated data from the reader with NXDL attrs."""
        for path, value in self.data.items():
            try:
                if path[path.rindex('/') + 1:] == '@units':
                    continue

                entry_name = helpers.get_name_from_data_dict_entry(path[path.rindex('/') + 1:])

                data = value if is_not_data_empty(value) else ""

                if entry_name[0] != "@":
                    grp = self.ensure_and_get_parent_node(path)

                    dataset = grp.create_dataset(entry_name, data=data)
                    units_key = f"{path}/@units"

                    if units_key in self.data.keys():
                        dataset.attrs["units"] = self.data[units_key]
                else:
                    dataset = self.ensure_and_get_parent_node(path)
                    dataset.attrs[entry_name[1:]] = data
            except Exception as exception:
                raise Exception(f"Unkown error occured writing the path: {path} "
                                f"with the following message: {str(exception)}")

        self.output_nexus.close()<|MERGE_RESOLUTION|>--- conflicted
+++ resolved
@@ -76,13 +76,7 @@
         self.data = data
         self.nxdl_path = nxdl_path
         self.output_path = output_path
-<<<<<<< HEAD
-        self.output_nexus = None
-        self.data = data
-        self.nxdl_name = re.search("NX[a-z_]*(?=.nxdl.xml)", self.nxdl_path).group(0)
-=======
         self.output_nexus = h5py.File(self.output_path, "w")
->>>>>>> 1f42e0e8
         self.nxdl_data = ET.parse(self.nxdl_path).getroot()
         self.nxs_namespace = get_namespace(self.nxdl_data)
 
