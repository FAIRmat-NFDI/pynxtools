#!/usr/bin/env python3
"""Creates an instantiated NXDL schema XML tree by walking the dictionary nest

"""
# -*- coding: utf-8 -*-
#
# Copyright The NOMAD Authors.
#
# This file is part of NOMAD. See https://nomad-lab.eu for further info.
#
# Licensed under the Apache License, Version 2.0 (the "License");
# you may not use this file except in compliance with the License.
# You may obtain a copy of the License at
#
#     http://www.apache.org/licenses/LICENSE-2.0
#
# Unless required by applicable law or agreed to in writing, software
# distributed under the License is distributed on an "AS IS" BASIS,
# WITHOUT WARRANTIES OR CONDITIONS OF ANY KIND, either express or implied.
# See the License for the specific language governing permissions and
# limitations under the License.
#

import sys
import os
import xml.etree.ElementTree as ET

from pyaml import yaml

from nexusparser.tools import nexus


NX_CLSS = nexus.get_nx_classes()
NX_NEW_DEFINED_CLASSES = ['NX_COMPLEX']
NX_TYPE_KEYS = nexus.get_nx_attribute_type()
NX_ATTR_IDNT = '\\@'
NX_UNIT_IDNT = 'unit'
NX_UNIT_TYPS = nexus.get_nx_units()


def yml_reader(inputfile):
    """
    Yaml module based reading of .yml file
    """
    with open(inputfile, 'r') as stream:
        file = stream.readlines()
    with open('formatted_doc_file.yml', 'w') as new_file:
        for line in file:
            if not line.strip():
<<<<<<< HEAD
                new_file.write(f"#_newline_\n")
=======
                new_file.write(f"_newline_\n")
>>>>>>> fecd37da
            else:
                new_file.write(line)
    with open('formatted_doc_file.yml') as stream:
        parsed_yaml = yaml.safe_load(stream)
        os.remove("formatted_doc_file.yml")
        return parsed_yaml


def nx_name_type_resolving(tmp):
    """
    extracts the eventually custom name {optional_string}
    and type {nexus_type} from a YML section string.
    YML section string syntax: optional_string(nexus_type)
    """
    if tmp.count('(') == 1 and tmp.count(')') == 1:
        # we can safely assume that every valid YML key resolves
        # either an nx_ (type, base, candidate) class contains only 1 '(' and ')'
        index_start = tmp.index('(')
        index_end = tmp.index(')', index_start + 1)
        typ = tmp[index_start + 1:index_end]
        nam = tmp.replace('(' + typ + ')', '')
        return nam, typ
    # or a name for a member
    typ = ''
    nam = tmp
    return nam, typ


def xml_handle_doc(obj, value: str):
    """This function creates a 'doc' element instance, and appends it to an existing element

    """
    doctag = ET.SubElement(obj, 'doc')
    if '_newline_' in value:
<<<<<<< HEAD
        value = value.replace("#_newline_", " \n \n")
=======
        value = value.replace("_newline_", " \n \n")
>>>>>>> fecd37da
    doctag.text = value


def xml_handle_units(obj, value):
    """This function creates a 'units' element instance, and appends it to an existing element

    """
    obj.set('units', value)


def xml_handle_exists(obj, value):
    """This function creates an 'exists' element instance, and appends it to an existing element

    """
    assert value is not None, 'xml_handle_exists, value must not be None!'
    if isinstance(value, list):
        if len(value) == 2 and value[0] == 'min':
            obj.set('minOccurs', str(value[1]))
        elif len(value) == 2 and value[0] == 'max':
            obj.set('maxOccurs', str(value[1]))
        elif len(value) == 4 and value[0] == 'min' and value[2] == 'max':
            obj.set('minOccurs', str(value[1]))
            if str(value[3]) != 'infty':
                obj.set('maxOccurs', str(value[3]))
            else:
                obj.set('maxOccurs', 'unbounded')
        elif len(value) == 4 and (value[0] != 'min' or value[2] != 'max'):
            raise ValueError('exists keyword needs to go either with an optional \
[recommended] list with two entries either [min, <uint>] or \
[max, <uint>], or a list of four entries [min, <uint>, max, <uint>] !')
        else:
            raise ValueError('exists keyword needs to go either with optional, \
recommended, a list with two entries either [min, <uint>] or \
[max, <uint>], or a list of four entries [min, <uint>, max, <uint>] !')
    else:
        if value == 'optional':
            obj.set('optional', 'true')
        elif value == 'recommended':
            obj.set('recommended', 'true')
        elif value == 'required':
            obj.set('minOccurs', '1')
        else:
            obj.set('minOccurs', '0')


def xml_handle_group(verbose, obj, value, keyword_name, keyword_type):
    """The function deals with group instances

"""
    grp = ET.SubElement(obj, 'group')
    if keyword_name != '':  # use the custom name for the group
        grp.set('name', keyword_name)
    grp.set('type', keyword_type)
    if isinstance(value, dict) and value != {}:
        recursive_build(grp, value, verbose)


def xml_handle_dimensions(obj, value: dict):
    """This function creates a 'dimensions' element instance, and appends it to an existing element

    """
    assert 'dim' in value.keys(), 'xml_handle_dimensions \
rank and/or dim not keys in value dict!'
    dims = ET.SubElement(obj, 'dimensions')
    if 'rank' in value.keys():
        dims.set('rank', str(value['rank']))
    for element in value['dim']:
        assert isinstance(element, list), 'xml_handle_dimensions, element is not a list!'
        assert len(element) >= 2, 'xml_handle_dimensions, list element has less than two entries!'
        dim = ET.SubElement(dims, 'dim')
        dim.set('index', str(element[0]))
        dim.set('value', str(element[1]))
        if len(element) == 3:
            assert element[2] == 'optional', 'xml_handle_dimensions element is \
a list with unexpected number of entries!'
            dim.set('required', 'false')


def xml_handle_enumeration(obj, value, verbose):
    """This function creates an 'enumeration' element instance.

Two cases are handled:
1) the items are in a list
2) the items are dictionaries and may contain a nested doc

"""
    enum = ET.SubElement(obj, 'enumeration')
    assert len(value) >= 1, 'xml_handle_enumeration, value must not be an empty list!'
    if isinstance(value, list):
        for element in value:
            itm = ET.SubElement(enum, 'item')
            itm.set('value', str(element))
    if isinstance(value, dict) and value != {}:
        for element in value.keys():
            itm = ET.SubElement(enum, 'item')
            itm.set('value', str(element))
            recursive_build(itm, value[str(element)], verbose)


def xml_handle_link(obj, keyword, value):
    """If we have an NXDL link we decode the name attribute from <optional string>(link)[:-6]

    """
    if len(keyword[:-6]) >= 1 and isinstance(value, dict) and 'target' in value.keys():
        if isinstance(value['target'], str) and len(value['target']) >= 1:
            lnk = ET.SubElement(obj, 'link')
            lnk.set('name', keyword[:-6])
            lnk.set('target', value['target'])
        else:
            raise ValueError(keyword + ' value for target member of a link is invalid !')
    else:
        raise ValueError(keyword + ' the formatting of what seems to be a link \
is invalid in the yml file !')


def xml_handle_symbols(obj, value: dict):
    """Handle a set of NXDL symbols as a child to obj

    """
    assert len(list(value.keys())) >= 1, 'xml_handle_symbols, symbols tables must not be empty!'
    syms = ET.SubElement(obj, 'symbols')
    if 'doc' in value.keys():
        doctag = ET.SubElement(syms, 'doc')
        doctag.text = value['doc']
    for kkeyword, vvalue in value.items():
        if kkeyword != 'doc':
            assert vvalue is not None and isinstance(vvalue, str), 'Put a comment in doc string!'
            sym = ET.SubElement(syms, 'symbol')
            sym.set('name', kkeyword)
            sym_doc = ET.SubElement(sym, 'doc')
            sym_doc.text = vvalue


def check_keyword_variable(verbose, keyword_name, keyword_type, value):
    """Check whether both keyword_name and keyword_type are empty, and complains if it is the case

"""
    if verbose:
        sys.stdout.write(f'{keyword_name}({keyword_type}): value type is {type(value)}\n')
    if keyword_name == '' and keyword_type == '':
        raise ValueError('Found an improper YML key !')


def helper_keyword_type(kkeyword_type):
    """This function is returning a value of keyword_type if it belong to NX_TYPE_KEYS

"""
    if kkeyword_type in NX_TYPE_KEYS:
        return kkeyword_type
    return None


def verbose_flag(verbose, keyword, value):
    """Verbose stdout printing for nested levels of yaml file, if verbose flag is active

"""
    if verbose:
        sys.stdout.write(f'  key:{keyword}; value type is {type(value)}\n')


def second_nested_level_handle(verbose, fld, value):
    """When a second dictionary is found inside a value, a new cycle of handlings is run

"""
    if isinstance(value, dict):
        for kkeyword, vvalue in iter(value.items()):
            verbose_flag(verbose, kkeyword, vvalue)
            if kkeyword[0:2] == NX_ATTR_IDNT:
                attr = ET.SubElement(fld, 'attribute')
                # attributes may also come with an nx_type specifier
                # which we need to decipher first
                kkeyword_name, kkeyword_type = \
                    nx_name_type_resolving(kkeyword[2:])
                attr.set('name', kkeyword_name)
                # typ = 'NX_CHAR'
                typ = helper_keyword_type(kkeyword_type) or 'NX_CHAR'
                attr.set('type', typ)
                if isinstance(vvalue, dict):
                    for kkkeyword, vvvalue in iter(vvalue.items()):
                        third_nested_level_handle(verbose, attr, kkeyword, kkkeyword, vvvalue)
            elif kkeyword == 'doc':
                xml_handle_doc(fld, vvalue)
            elif kkeyword == NX_UNIT_IDNT:
                xml_handle_units(fld, vvalue)
            elif kkeyword == 'exists':
                xml_handle_exists(fld, vvalue)
            elif kkeyword == 'dimensions':
                xml_handle_dimensions(fld, vvalue)
            elif kkeyword == 'enumeration':
                xml_handle_enumeration(fld, vvalue, verbose)
            elif kkeyword == 'link':
                fld.set('link', '')
            else:
                raise ValueError(kkeyword, ' faced unknown situation !')


def third_nested_level_handle(verbose, attr, kkeyword, kkkeyword, vvvalue):
    """When a third dictionary is found inside a value, a new cycle of handlings is run

"""
    verbose_flag(verbose, kkkeyword, vvvalue)
    if kkkeyword == 'doc':
        xml_handle_doc(attr, vvvalue)
    elif kkkeyword == 'exists':
        xml_handle_exists(attr, vvvalue)
    elif kkkeyword == 'enumeration':
        xml_handle_enumeration(attr, vvvalue, verbose)
    else:
        raise ValueError(
            kkeyword, kkkeyword, ' attribute handling !')


def attribute_attributes_handle(verbose, obj, value, keyword_name):
    """Handle the attributes found connected to attribute field"""
    # as an attribute identifier
    attr = ET.SubElement(obj, 'attribute')
    attr.set('name', keyword_name[2:])
    if value is not None:
        assert isinstance(value, dict), 'the keyword is an attribute, \
its value must be a dict!'
        for kkeyword, vvalue in iter(value.items()):
            verbose_flag(verbose, kkeyword, vvalue)
            if kkeyword == 'name':
                attr.set('name', vvalue)
            elif kkeyword == 'doc':
                xml_handle_doc(attr, vvalue)
            elif kkeyword == 'type':
                attr.set('type', vvalue.upper())
            elif kkeyword == 'enumeration':
                xml_handle_enumeration(attr, vvalue, verbose)
            elif kkeyword == 'exists':
                xml_handle_exists(attr, vvalue)
            else:
                raise ValueError(kkeyword + ' facing an unknown situation \
while processing attributes of an attribute ! Node tag:', obj.tag, 'Node content:', obj.attrib)
# handle special keywords (symbols),
# assumed that you do not encounter further symbols nested inside


def second_level_attributes_handle(fld, keyword, value):
    """If value is not a dictionary, this function handles the attributes of a nested field

"""
    if not isinstance(value, dict):
        if keyword == 'doc':
            xml_handle_doc(fld, value)
        elif keyword == NX_UNIT_IDNT:
            xml_handle_units(fld, value)
        elif keyword[0:2] == NX_ATTR_IDNT:  # attribute of a field
            raise ValueError(keyword, ' unknown attribute \
    of a field case coming from no dict !')
        elif keyword == 'exists':
            xml_handle_exists(fld, value)
        elif keyword == 'dimensions':
            raise ValueError(keyword, ' unknown dimensions \
    of a field case coming from no dict !')
        else:
            pass


def not_empty_keyword_name_handle(obj, keyword_type, keyword_name):
    """Handle a field in yaml file.
When a keyword is NOT:
symbol,
NX baseclass member,
attribute (\\@),
doc,
enumerations,
dimension,
exists,
then the not empty keyword_name is a field!
This simple function will define a new node of xml tree

"""
    typ = 'NX_CHAR'
    if keyword_type in NX_TYPE_KEYS + NX_NEW_DEFINED_CLASSES:
        typ = keyword_type
    # assume type is NX_CHAR, a NeXus default assumption if in doubt
    fld = ET.SubElement(obj, 'field')
    fld.set('name', keyword_name)
    fld.set('type', typ)
    return fld


def recursive_build(obj, dct, verbose):
    """obj is the current node of the XML tree where we want to append to,
    dct is a dictionary object which represents the content of a child to obj
    dct may contain further dictionary nests, representing NXDL groups,
    which trigger recursive processing
    NXDL fields may contain attributes but trigger no recursion so attributes are leafs.

    """
    for keyword, value in iter(dct.items()):
        keyword_name, keyword_type = nx_name_type_resolving(keyword)
        check_keyword_variable(verbose, keyword_name, keyword_type, value)
        if verbose:
            sys.stdout.write(f'keyword_name:{keyword_name} keyword_type {keyword_type}\n')
        if keyword[-6:] == '(link)':
            xml_handle_link(obj, keyword, value)

        elif keyword_type == '' and keyword_name == 'symbols':
            # print(value.key(), type(value.key()), value.value(), type(value.value()))
            xml_handle_symbols(obj, value)

        elif (keyword_type in NX_CLSS) or \
             (keyword_type not in NX_TYPE_KEYS + [''] + NX_NEW_DEFINED_CLASSES):
            # we can be sure we need to instantiate a new group
            xml_handle_group(verbose, obj, value, keyword_name, keyword_type)

        elif keyword_name[0:2] == NX_ATTR_IDNT:  # check if obj qualifies
            attribute_attributes_handle(verbose, obj, value, keyword_name)
        elif keyword == 'doc':
            xml_handle_doc(obj, value)

        elif keyword == 'enumeration':
            xml_handle_enumeration(obj, value, verbose)

        elif keyword == 'dimensions':
            xml_handle_dimensions(obj, value)

        elif keyword == 'exists':
            xml_handle_exists(obj, value)

        elif keyword_name != '':
            fld = not_empty_keyword_name_handle(obj, keyword_type, keyword_name)
            second_nested_level_handle(verbose, fld, value)
            second_level_attributes_handle(fld, keyword, value)
        else:
            pass<|MERGE_RESOLUTION|>--- conflicted
+++ resolved
@@ -47,11 +47,7 @@
     with open('formatted_doc_file.yml', 'w') as new_file:
         for line in file:
             if not line.strip():
-<<<<<<< HEAD
                 new_file.write(f"#_newline_\n")
-=======
-                new_file.write(f"_newline_\n")
->>>>>>> fecd37da
             else:
                 new_file.write(line)
     with open('formatted_doc_file.yml') as stream:
@@ -85,12 +81,8 @@
 
     """
     doctag = ET.SubElement(obj, 'doc')
-    if '_newline_' in value:
-<<<<<<< HEAD
+    if '#_newline_' in value:
         value = value.replace("#_newline_", " \n \n")
-=======
-        value = value.replace("_newline_", " \n \n")
->>>>>>> fecd37da
     doctag.text = value
 
 
