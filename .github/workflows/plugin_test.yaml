# This workflow will install Python 3.9 and run the tests of all supported plugins.
# For more information see: https://help.github.com/actions/language-and-framework-guides/using-python-with-github-actions

name: test plugins

on:
  push:
    branches: [master]
  pull_request:
    branches: [master]

env:
  UV_SYSTEM_PYTHON: true

jobs:
  pytest:
    name: pytest (${{ matrix.plugin }})
    runs-on: ubuntu-latest
    strategy:
      fail-fast: false
      matrix:
        include:
          - plugin: pynxtools-apm
            branch: main
            tests_to_run: tests/.
          - plugin: pynxtools-ellips
            branch: update
            tests_to_run: tests/.
          - plugin: pynxtools-em
            branch: main
            tests_to_run: tests/.
          - plugin: pynxtools-igor
<<<<<<< HEAD
            branch: main
            tests_to_run: tests/.
=======
            branch: update-definitions
            tests_to_run: tests/.    
>>>>>>> b83c55ed
          - plugin: pynxtools-mpes
            branch: update-definitions
            tests_to_run: tests/.
          - plugin: pynxtools-raman
            branch: update
            tests_to_run: tests/.
          - plugin: pynxtools-spm
            branch: FixReaderAlngAppDef
            tests_to_run: tests/.
          - plugin: pynxtools-xps
            branch: update-to-new-nxmpes
            tests_to_run: tests/.
          - plugin: pynxtools-xrd
            branch: main
            tests_to_run: tests/.

    steps:
      - uses: actions/checkout@v3
        with:
          fetch-depth: 0
          submodules: recursive
      - name: Set up Python 3.11
        uses: actions/setup-python@v5
        with:
          python-version: 3.11
      - name: Install dependencies
        run: |
          curl -LsSf https://astral.sh/uv/install.sh | sh
          uv pip install --system coverage coveralls
      - name: Install package
        run: |
          uv pip install ".[dev]"
      - name: Clone ${{ matrix.plugin }} repo
        uses: actions/checkout@v4
        with:
          fetch-depth: 0
          repository: FAIRmat-NFDI/${{ matrix.plugin }}
          path: ${{ matrix.plugin }}
          ref: ${{ matrix.branch }}
      - name: Install nomad
        run: |
          uv pip install nomad-lab[infrastructure]@git+https://gitlab.mpcdf.mpg.de/nomad-lab/nomad-FAIR.git
      - name: Install ${{ matrix.plugin }}
        run: |
          cd ${{ matrix.plugin }}
          uv pip install .
      - name: Run ${{ matrix.plugin }} tests
        run: |
          cd ${{ matrix.plugin }}
          pytest ${{ matrix.tests_to_run }}<|MERGE_RESOLUTION|>--- conflicted
+++ resolved
@@ -30,13 +30,8 @@
             branch: main
             tests_to_run: tests/.
           - plugin: pynxtools-igor
-<<<<<<< HEAD
-            branch: main
-            tests_to_run: tests/.
-=======
             branch: update-definitions
             tests_to_run: tests/.    
->>>>>>> b83c55ed
           - plugin: pynxtools-mpes
             branch: update-definitions
             tests_to_run: tests/.
