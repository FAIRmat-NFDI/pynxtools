# This workflow will install Python 3.9 and run the tests of all supported plugins.
# For more information see: https://help.github.com/actions/language-and-framework-guides/using-python-with-github-actions

name: test plugins

on:
  push:
    branches: [master]
  pull_request:
    branches: [master]

jobs:
  pytest:
    name: pytest (${{ matrix.plugin }})
    runs-on: ubuntu-latest
    strategy:
      fail-fast: false
      matrix:
        include:
          # - plugin: pynxtools-apm
          #   branch: main
          #   tests_to_run: tests/.
          # - plugin: pynxtools-ellips
          #   branch: main
          #   tests_to_run: tests/.
          # - plugin: pynxtools-em
          #   branch: main
          #   tests_to_run: tests/.
          - plugin: pynxtools-mpes
            branch: main
            tests_to_run: tests/.
          - plugin: pynxtools-stm
            branch: main
            tests_to_run: tests/.
          - plugin: pynxtools-xps
            branch: main
            tests_to_run: tests/.
          # - plugin: pynxtools-xrd
          #   branch: update-tests
          #   tests_to_run: tests/.
    steps:
      - uses: actions/checkout@v3
        with:
          fetch-depth: 0
          submodules: recursive
      - name: Set up Python 3.9
        uses: actions/setup-python@v4
        with:
          python-version: 3.9
      - name: Install dependencies
        run: |
          curl -LsSf https://astral.sh/uv/install.sh | sh
          uv pip install --system coverage coveralls
      - name: Install package
        run: |
          uv pip install --system ".[dev]"
      - name: Clone ${{ matrix.plugin }} repo
        uses: actions/checkout@v4
        with:
          fetch-depth: 0
          repository: FAIRmat-NFDI/${{ matrix.plugin }}
          path: ${{ matrix.plugin }}
          ref: ${{ matrix.branch }}
      - name: Install ${{ matrix.plugin }}
        run: |
<<<<<<< HEAD
          cd ${{ matrix.plugin }} 
          uv pip install --system .
=======
          cd ${{ matrix.plugin }}
          pip install .
>>>>>>> 89bc16c9
      - name: Run ${{ matrix.plugin }} tests
        run: |
          cd ${{ matrix.plugin }}
          pytest ${{ matrix.tests_to_run }}<|MERGE_RESOLUTION|>--- conflicted
+++ resolved
@@ -63,13 +63,8 @@
           ref: ${{ matrix.branch }}
       - name: Install ${{ matrix.plugin }}
         run: |
-<<<<<<< HEAD
           cd ${{ matrix.plugin }} 
           uv pip install --system .
-=======
-          cd ${{ matrix.plugin }}
-          pip install .
->>>>>>> 89bc16c9
       - name: Run ${{ matrix.plugin }} tests
         run: |
           cd ${{ matrix.plugin }}
