--- conflicted
+++ resolved
@@ -61,17 +61,13 @@
     "pre-commit",
 ]
 convert = [
-<<<<<<< HEAD
-    "pynxtools[apm,em,mpes,xps,stm]",
+    "pynxtools[apm,em,mpes,xps,stm,xrd]",
 ]
 apm = [
     "pynxtools-apm",
 ]
 em = [
     "pynxtools-em",
-=======
-    "pynxtools[mpes,xps,stm,xrd]",
->>>>>>> 5014593e
 ]
 mpes = [
     "pynxtools-mpes",
