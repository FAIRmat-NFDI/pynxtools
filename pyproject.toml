[build-system]
requires = ["setuptools>=64.0.1", "setuptools-scm[toml]>=6.2"]
backend-path = ["pynxtools"]
build-backend = "_build_wrapper"

[project]
name = "pynxtools"
dynamic = ["version"]
authors = [
    { name = "The NOMAD Authors" },
]
description = "Extend NeXus for experiments and characterization in Materials Science and Materials Engineering and serve as a NOMAD parser implementation for NeXus."
readme = "README.md"
license = { file = "LICENSE" }
requires-python = ">=3.8"
classifiers = [
    "Programming Language :: Python :: 3.8",
    "Programming Language :: Python :: 3.9",
    "Programming Language :: Python :: 3.10",
    "Programming Language :: Python :: 3.11",
    "Programming Language :: Python :: 3.12",
    "License :: OSI Approved :: Apache Software License",
    "Operating System :: OS Independent",
]
dependencies = [
    "click>=7.1.2",
    "click_default_group",
    "h5py>=3.6.0",
    "xarray>=0.20.2",
    "PyYAML>=6.0",
    "numpy>=1.21.2",
    "pandas>=1.3.2",
    "ase>=3.19.0",
<<<<<<< HEAD
    "flatdict>=4.0.1",
    "hyperspy>=1.7.4",
    "ifes_apt_tc_data_modeling<0.2,>=0.0.9",
    "gitpython>=3.1.24",
    "pytz>=2021.1",
    "kikuchipy>=0.8.2",
    "pyxem>=0.14.2",
    "zipfile37==0.1.3",
    "nionswift>=0.16.8",
    "tzlocal<=4.3",
    "scipy>=1.7.1",
=======
>>>>>>> 691ec5e8
    "mergedeep",
    "importlib-metadata",
    "lxml>=4.9.1", 
]

[project.urls]
"Homepage" = "https://github.com/FAIRmat-NFDI/pynxtools"
"Bug Tracker" = "https://github.com/FAIRmat-NFDI/pynxtools/issues"

[project.optional-dependencies]
docs = [
    "mkdocs",
    "mkdocs-material",
    "mkdocs-material-extensions",
    "mkdocs-macros-plugin",
]
dev = [
    "mypy",
    "ruff==0.3.4",
    "pytest",
    "pytest-timeout",
    "pytest-cov",
    "structlog",
    "types-pyyaml",
    "types-pytz",
    "types-requests",
    "pip-tools",
    "pre-commit",
]
convert = [
    "pynxtools[apm,em,mpes,xps,stm,xrd]",
]
apm = [
    "pynxtools-apm",
]
em = [
    "pynxtools-em",
]
mpes = [
    "pynxtools-mpes",
]
xps = [
    "pynxtools-xps",
]
stm = [
    "pynxtools-stm",
]
xrd = [
    "pynxtools-xrd",
]

[project.scripts]
read_nexus = "pynxtools.nexus.nexus:main"
dataconverter = "pynxtools.dataconverter.convert:main_cli"
generate_eln = "pynxtools.eln_mapper.eln_mapper:get_eln"

[tool.setuptools.package-data]
pynxtools = ["definitions/**/*.xml", "definitions/**/*.xsd"]
"pynxtools.dataconverter.readers.xps" = ["*.json"]
"pynxtools.dataconverter.readers.hall" = ["enum_map.json"]
"pynxtools.dataconverter.readers.rii_database.formula_parser" = ["dispersion_function_grammar.lark"]

[tool.setuptools.packages.find]
exclude = ["pynxtools/definitions*"]

[tool.setuptools_scm]
version_scheme = "no-guess-dev"
local_scheme = "node-and-date"

[tool.ruff]
include = ["pynxtools/*.py", "tests/*.py"]
exclude = ["pynxtools/definitions"]
line-length = 88
indent-width = 4

[tool.ruff.lint]
select = [
    "E", # pycodestyle
    "W", # pycodestyle
    "PL", # pylint
]
ignore = [
    "E501", # Line too long ({width} > {limit} characters)
    "E701", # Multiple statements on one line (colon)
    "E731", # Do not assign a lambda expression, use a def
    "E402",  # Module level import not at top of file
    "PLR0911", # Too many return statements
    "PLR0912", # Too many branches
    "PLR0913", # Too many arguments in function definition
    "PLR0915", # Too many statements
    "PLR2004", # Magic value used instead of constant
    "PLW0603", # Using the global statement
    "PLW2901", # redefined-loop-name
    "PLR1714", # consider-using-in
    "PLR5501", # else-if-used
]
fixable = ["ALL"]

[tool.ruff.format]
quote-style = "double"
indent-style = "space"
skip-magic-trailing-comma = false
line-ending = "auto"

[tool.mypy]
strict = false
ignore_missing_imports = true
follow_imports = "silent"
no_strict_optional = true
disable_error_code = "import, annotation-unchecked"
exclude = ["pynxtools/definitions/*"]<|MERGE_RESOLUTION|>--- conflicted
+++ resolved
@@ -31,23 +31,9 @@
     "numpy>=1.21.2",
     "pandas>=1.3.2",
     "ase>=3.19.0",
-<<<<<<< HEAD
-    "flatdict>=4.0.1",
-    "hyperspy>=1.7.4",
-    "ifes_apt_tc_data_modeling<0.2,>=0.0.9",
-    "gitpython>=3.1.24",
-    "pytz>=2021.1",
-    "kikuchipy>=0.8.2",
-    "pyxem>=0.14.2",
-    "zipfile37==0.1.3",
-    "nionswift>=0.16.8",
-    "tzlocal<=4.3",
-    "scipy>=1.7.1",
-=======
->>>>>>> 691ec5e8
     "mergedeep",
     "importlib-metadata",
-    "lxml>=4.9.1", 
+    "lxml>=4.9.1",
 ]
 
 [project.urls]
