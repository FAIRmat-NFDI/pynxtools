--- conflicted
+++ resolved
@@ -166,11 +166,7 @@
     """Check if mpes example can be reproduced"""
     # dataconverter
     dirpath = os.path.join(os.path.dirname(__file__), "../../data/tools/dataconverter/readers/mpes")
-<<<<<<< HEAD
     dataconverter.convert((os.path.join(dirpath, "xarray_saved_small_calibration.h5"),
-=======
-    dataconverter.convert((os.path.join(dirpath, "xarray_saved_small.h5"),
->>>>>>> 63036d2a
                            os.path.join(dirpath, "config_file.json")),
                           "mpes", "NXmpes",
                           os.path.join(tmp_path, "mpes.small_test.nxs"),
