#
# Copyright The NOMAD Authors.
#
# This file is part of NOMAD. See https://nomad-lab.eu for further info.
#
# Licensed under the Apache License, Version 2.0 (the "License");
# you may not use this file except in compliance with the License.
# You may obtain a copy of the License at
#
#     http://www.apache.org/licenses/LICENSE-2.0
#
# Unless required by applicable law or agreed to in writing, software
# distributed under the License is distributed on an "AS IS" BASIS,
# WITHOUT WARRANTIES OR CONDITIONS OF ANY KIND, either express or implied.
# See the License for the specific language governing permissions and
# limitations under the License.
#
"""Test cases for the helper functions used by the DataConverter."""

import logging
import os
import xml.etree.ElementTree as ET

import numpy as np
import pytest
from setuptools import distutils

from pynxtools.dataconverter import helpers
from pynxtools.dataconverter.template import Template


def remove_optional_parent(data_dict: Template):
    """Completely removes the optional group from the test Template."""
    internal_dict = Template(data_dict)
    del internal_dict["/ENTRY[my_entry]/optional_parent/required_child"]
    del internal_dict["/ENTRY[my_entry]/optional_parent/optional_child"]
    del internal_dict[
        "/ENTRY[my_entry]/optional_parent/req_group_in_opt_group/DATA[data]"
    ]

    return internal_dict


def alter_dict(data_dict: Template, key: str, value: object):
    """Helper function to alter a single entry in dict for parametrize."""
    if data_dict is not None:
        internal_dict = Template(data_dict)
        internal_dict[key] = value
        return internal_dict

    return None


def set_to_none_in_dict(data_dict: Template, key: str, optionality: str):
    """Helper function to forcefully set path to 'None'"""
    if data_dict is not None:
        internal_dict = Template(data_dict)
        internal_dict[optionality][key] = None
        return internal_dict

    return None


def remove_from_dict(data_dict: Template, key: str, optionality: str = "optional"):
    """Helper function to remove a key from dict"""
    if data_dict is not None and key in data_dict[optionality]:
        internal_dict = Template(data_dict)
        del internal_dict[optionality][key]
        return internal_dict

    return None


def listify_template(data_dict: Template):
    """Helper function to turn most values in the Template into lists"""
    listified_template = Template()
    for optionality in ("optional", "recommended", "required", "undocumented"):
        for path in data_dict[optionality]:
            if path[path.rindex("/") + 1 :] in (
                "@units",
                "type",
                "definition",
                "date_value",
            ):
                listified_template[optionality][path] = data_dict[optionality][path]
            else:
                listified_template[optionality][path] = [data_dict[optionality][path]]
    return listified_template


@pytest.mark.parametrize(
    "input_data, expected_output",
    [
        ("2.4E-23", 2.4e-23),
        ("28", 28),
        ("45.98", 45.98),
        ("test", "test"),
        (["59", "3.00005", "498E-36"], np.array([59.0, 3.00005, 4.98e-34])),
        ("23 34 444 5000", np.array([23.0, 34.0, 444.0, 5000.0])),
        ("xrd experiment", "xrd experiment"),
        (None, None),
    ],
)
def test_transform_to_intended_dt(input_data, expected_output):
    """Transform to possible numerical method."""
    result = helpers.transform_to_intended_dt(input_data)

    # Use pytest.approx for comparing floating-point numbers
    if isinstance(expected_output, np.ndarray):
        np.testing.assert_allclose(result, expected_output, rtol=1e-3)
    elif isinstance(expected_output, float):
        assert result == pytest.approx(expected_output, rel=1e-5)
    else:
        assert result == expected_output


@pytest.fixture(name="nxdl_root")
def fixture_nxdl_root():
    """pytest fixture to load the same NXDL file for all tests."""
    nxdl_file = os.path.join("tests", "data", "dataconverter", "NXtest.nxdl.xml")
    yield ET.parse(nxdl_file).getroot()


@pytest.fixture(name="template")
def fixture_template():
    """pytest fixture to use the same template in all tests"""
    nxdl_root = ET.parse("tests/data/dataconverter/NXtest.nxdl.xml").getroot()
    template = Template()
    helpers.generate_template_from_nxdl(nxdl_root, template)
    yield template


@pytest.mark.usefixtures("template")
@pytest.fixture(name="filled_test_data")
def fixture_filled_test_data(template, tmp_path):
    """pytest fixture to setup a filled in template."""

    # Copy original measurement file to tmp dir,
    # because h5py.ExternalLink is modifying it while
    # linking the nxs file.
    distutils.file_util.copy_file(
        f"{os.path.dirname(__file__)}"
        f"/../"
        f"data/nexus/"
        f"xarray_saved_small_calibration.h5",
        tmp_path,
    )

    template.clear()
    template["/ENTRY[my_entry]/NXODD_name[nxodd_name]/float_value"] = 2.0
    template["/ENTRY[my_entry]/NXODD_name[nxodd_name]/float_value/@units"] = "nm"
    template["/ENTRY[my_entry]/optional_parent/required_child"] = 1
    template["/ENTRY[my_entry]/optional_parent/optional_child"] = 1
    template["/ENTRY[my_entry]/NXODD_name[nxodd_name]/bool_value"] = True
    template["/ENTRY[my_entry]/NXODD_name[nxodd_name]/int_value"] = 2
    template["/ENTRY[my_entry]/NXODD_name[nxodd_name]/int_value/@units"] = "eV"
    template["/ENTRY[my_entry]/NXODD_name[nxodd_name]/posint_value"] = np.array(
        [1, 2, 3], dtype=np.int8
    )
    template["/ENTRY[my_entry]/NXODD_name[nxodd_name]/posint_value/@units"] = "kg"
    template["/ENTRY[my_entry]/NXODD_name[nxodd_name]/char_value"] = "just chars"
    template["/ENTRY[my_entry]/definition"] = "NXtest"
    template["/ENTRY[my_entry]/definition/@version"] = "2.4.6"
    template["/ENTRY[my_entry]/program_name"] = "Testing program"
    template["/ENTRY[my_entry]/NXODD_name[nxodd_name]/type"] = "2nd type"
    template["/ENTRY[my_entry]/NXODD_name[nxodd_name]/date_value"] = (
        "2022-01-22T12" ":14:12.05018+00:00"
    )
    template["/ENTRY[my_entry]/required_group/description"] = "An example description"
    template["/ENTRY[my_entry]/required_group2/description"] = "An example description"
    template["/ENTRY[my_entry]/does/not/exist"] = "random"
    template["/ENTRY[my_entry]/links/ext_link"] = {
        "link": f"{tmp_path}/" f"xarray_saved_small_cali" f"bration.h5:/axes/ax3"
    }
    yield template


TEMPLATE = Template()
TEMPLATE["optional"]["/ENTRY[my_entry]/NXODD_name[nxodd_name]/float_value"] = 2.0  # pylint: disable=E1126
TEMPLATE["optional"]["/ENTRY[my_entry]/NXODD_name[nxodd_name]/float_value/@units"] = (
    "nm"  # pylint: disable=E1126
)
TEMPLATE["optional"]["/ENTRY[my_entry]/optional_parent/required_child"] = 1  # pylint: disable=E1126
TEMPLATE["optional"]["/ENTRY[my_entry]/optional_parent/optional_child"] = 1  # pylint: disable=E1126
TEMPLATE["required"]["/ENTRY[my_entry]/NXODD_name[nxodd_name]/bool_value"] = True  # pylint: disable=E1126
TEMPLATE["required"]["/ENTRY[my_entry]/NXODD_name[nxodd_name]/int_value"] = 2  # pylint: disable=E1126
TEMPLATE["required"]["/ENTRY[my_entry]/NXODD_name[nxodd_name]/int_value/@units"] = "eV"  # pylint: disable=E1126
TEMPLATE["required"]["/ENTRY[my_entry]/NXODD_name[nxodd_name]/posint_value"] = np.array(
    [1, 2, 3],  # pylint: disable=E1126
    dtype=np.int8,
)  # pylint: disable=E1126
TEMPLATE["required"]["/ENTRY[my_entry]/NXODD_name[nxodd_name]/posint_value/@units"] = (
    "kg"  # pylint: disable=E1126
)
TEMPLATE["required"]["/ENTRY[my_entry]/NXODD_name[nxodd_name]/char_value"] = (
    "just chars"  # pylint: disable=E1126
)
TEMPLATE["required"]["/ENTRY[my_entry]/definition"] = "NXtest"  # pylint: disable=E1126
TEMPLATE["required"]["/ENTRY[my_entry]/definition/@version"] = "2.4.6"  # pylint: disable=E1126
TEMPLATE["required"]["/ENTRY[my_entry]/program_name"] = "Testing program"  # pylint: disable=E1126
TEMPLATE["required"]["/ENTRY[my_entry]/NXODD_name[nxodd_name]/type"] = "2nd type"  # pylint: disable=E1126
TEMPLATE["required"]["/ENTRY[my_entry]/NXODD_name[nxodd_name]/date_value"] = (
    "2022-01-22T12:14:12.05018+00:00"  # pylint: disable=E1126
)
TEMPLATE["optional"]["/ENTRY[my_entry]/required_group/description"] = (
    "An example description"
)
TEMPLATE["optional"]["/ENTRY[my_entry]/required_group2/description"] = (
    "An example description"
)
TEMPLATE["required"][
    "/ENTRY[my_entry]/optional_parent/req_group_in_opt_group/DATA[data]"
] = 1
TEMPLATE["lone_groups"] = [
    "/ENTRY[entry]/required_group",
    "/ENTRY[entry]/required_group2",
    "/ENTRY[entry]/optional_parent/req_group_in_opt_group",
]
TEMPLATE["optional"]["/@default"] = "Some NXroot attribute"


# pylint: disable=too-many-arguments
@pytest.mark.parametrize(
    "data_dict,error_message",
    [
        pytest.param(
            alter_dict(
                TEMPLATE,
                "/ENTRY[my_entry]/NXODD_name[nxodd_name]/int_value",
                "not_a_num",
            ),
            (
                "The value at /ENTRY[my_entry]/NXODD_name[nxodd_name]/in"
                "t_value should be of Python type: (<class 'int'>, <cla"
                "ss 'numpy.ndarray'>, <class 'numpy.signedinteger'>),"
                " as defined in the NXDL as NX_INT."
            ),
            id="string-instead-of-int",
        ),
        pytest.param(
            alter_dict(
                TEMPLATE,
                "/ENTRY[my_entry]/NXODD_name[nxodd_name]/bool_value",
                "NOT_TRUE_OR_FALSE",
            ),
            (
                "The value at /ENTRY[my_entry]/NXODD_name[nxodd_name]/bool_value sh"
                "ould be of Python type: (<class 'bool'>, <class 'numpy.ndarray'>, <class '"
                "numpy.bool_'>), as defined in the NXDL as NX_BOOLEAN."
            ),
            id="string-instead-of-int",
        ),
        pytest.param(
            alter_dict(
                TEMPLATE,
                "/ENTRY[my_entry]/NXODD_name[nxodd_name]/int_value",
                {"link": "/a-link"},
            ),
            (""),
            id="link-dict-instead-of-bool",
        ),
        pytest.param(
            alter_dict(
                TEMPLATE, "/ENTRY[my_entry]/NXODD_name[nxodd_name]/posint_value", -1
            ),
            (
                "The value at /ENTRY[my_entry]/NXODD_name[nxodd_name]/posint_value "
                "should be a positive int."
            ),
            id="negative-posint",
        ),
        pytest.param(
            alter_dict(
                TEMPLATE, "/ENTRY[my_entry]/NXODD_name[nxodd_name]/char_value", 3
            ),
            (
                "The value at /ENTRY[my_entry]/NXODD_name[nxodd_name]/char_value should be of Python type:"
                " (<class 'str'>, <class 'numpy.ndarray'>, <class 'numpy.chararray'>),"
                " as defined in the NXDL as NX_CHAR."
            ),
            id="int-instead-of-chars",
        ),
        pytest.param(
            alter_dict(
                TEMPLATE, "/ENTRY[my_entry]/NXODD_name[nxodd_name]/float_value", None
            ),
            "",
            id="empty-optional-field",
        ),
        pytest.param(
            set_to_none_in_dict(
                TEMPLATE,
                "/ENTRY[my_entry]/NXODD_name[nxodd_name]/bool_value",
                "required",
            ),
            (
                "The data entry corresponding to /ENTRY[entry]/NXODD_name[nxodd_name]/bool_value is"
                " required and hasn't been supplied by the reader."
            ),
            id="empty-required-field",
        ),
        pytest.param(
            alter_dict(
                TEMPLATE,
                "/ENTRY[my_entry]/NXODD_name[nxodd_name]/date_value",
                "2022-01-22T12:14:12.05018+00:00",
            ),
            "",
            id="UTC-with-+00:00",
        ),
        pytest.param(
            alter_dict(
                TEMPLATE,
                "/ENTRY[my_entry]/NXODD_name[nxodd_name]/date_value",
                "2022-01-22T12:14:12.05018Z",
            ),
            "",
            id="UTC-with-Z",
        ),
        pytest.param(
            alter_dict(
                TEMPLATE,
                "/ENTRY[my_entry]/NXODD_name[nxodd_name]/date_value",
                "2022-01-22T12:14:12.05018-00:00",
            ),
            "The date at /ENTRY[my_entry]/NXODD_name[nxodd_name]/date_value should be a timezone aware"
            " ISO8601 formatted str. For example, 2022-01-22T12:14:12.05018Z or 2022-01-22"
            "T12:14:12.05018+00:00.",
            id="UTC-with--00:00",
        ),
        pytest.param(listify_template(TEMPLATE), "", id="lists"),
        pytest.param(
            alter_dict(
                TEMPLATE, "/ENTRY[my_entry]/NXODD_name[nxodd_name]/type", "Wrong option"
            ),
            (
<<<<<<< HEAD
                "The value at /ENTRY[my_entry]/NXODD_name/type should be on of the following"
                " strings: ['1st type', '2nd type', '3rd type', '4th type']"
=======
                "The value at /ENTRY[my_entry]/NXODD_name[nxodd_name]/type should be on of the following"
                " strings: [1st type,2nd type,3rd type,4th type]"
>>>>>>> c91046e3
            ),
            id="wrong-enum-choice",
        ),
        pytest.param(
            set_to_none_in_dict(
                TEMPLATE, "/ENTRY[my_entry]/optional_parent/required_child", "optional"
            ),
            (
                "The data entry, /ENTRY[my_entry]/optional_parent/optional_child, has an "
                "optional parent, /ENTRY[entry]/optional_parent, with required children set"
                ". Either provide no children for /ENTRY[entry]/optional_parent or provide "
                "all required ones."
            ),
            id="atleast-one-required-child-not-provided-optional-parent",
        ),
        pytest.param(
            alter_dict(
                alter_dict(
                    TEMPLATE, "/ENTRY[my_entry]/optional_parent/required_child", None
                ),
                "/ENTRY[my_entry]/optional_parent/optional_child",
                None,
            ),
            (""),
            id="no-child-provided-optional-parent",
        ),
        pytest.param(TEMPLATE, "", id="valid-data-dict"),
        pytest.param(
            remove_from_dict(TEMPLATE, "/ENTRY[my_entry]/required_group/description"),
            "The required group, /ENTRY[entry]/required_group, hasn't been supplied.",
            id="missing-empty-yet-required-group",
        ),
        pytest.param(
            remove_from_dict(TEMPLATE, "/ENTRY[my_entry]/required_group2/description"),
            "The required group, /ENTRY[entry]/required_group2, hasn't been supplied.",
            id="missing-empty-yet-required-group2",
        ),
        pytest.param(
            alter_dict(
                remove_from_dict(
                    TEMPLATE, "/ENTRY[my_entry]/required_group/description"
                ),
                "/ENTRY[my_entry]/required_group",
                None,
            ),
            "The required group, /ENTRY[entry]/required_group, hasn't been supplied.",
            id="allow-required-and-empty-group",
        ),
        pytest.param(
            remove_from_dict(
                TEMPLATE,
                "/ENTRY[my_entry]/optional_parent/req_group_in_opt_group/DATA[data]",
                "required",
            ),
            (
                "The required group, /ENTRY[entry]/optional_parent/req_group_in_opt_group, hasn't been "
                "supplied while its optional parent, /ENTRY[entry]/optional_parent, is supplied."
            ),
            id="req-group-in-opt-parent-removed",
        ),
        pytest.param(
            remove_optional_parent(TEMPLATE), (""), id="opt-group-completely-removed"
        ),
    ],
)
def test_validate_data_dict(
    caplog, data_dict, error_message, template, nxdl_root, request
):
    """Unit test for the data validation routine."""
    if request.node.callspec.id in (
        "valid-data-dict",
        "lists",
        "empty-optional-field",
        "UTC-with-+00:00",
        "UTC-with-Z",
        "no-child-provided-optional-parent",
        "int-instead-of-chars",
        "link-dict-instead-of-bool",
        "opt-group-completely-removed",
    ):
        helpers.validate_data_dict(template, data_dict, nxdl_root)
    # Missing required fields caught by logger with warning
    elif request.node.callspec.id in (
        "empty-required-field",
        "allow-required-and-empty-group",
        "req-group-in-opt-parent-removed",
        "missing-empty-yet-required-group",
        "missing-empty-yet-required-group2",
    ):
        assert "" == caplog.text
        # logger records
        captured_logs = caplog.records
        helpers.validate_data_dict(template, data_dict, nxdl_root)
        assert any(error_message in rec.message for rec in captured_logs)
    elif request.node.callspec.id in (
        "wrong-enum-choice",
        "atleast-one-required-child-not-provided-optional-parent",
    ):
        with caplog.at_level(logging.WARNING):
            helpers.validate_data_dict(template, data_dict, nxdl_root)

        assert error_message in caplog.text
    else:
        with pytest.raises(Exception) as execinfo:
            helpers.validate_data_dict(template, data_dict, nxdl_root)
        assert (error_message) == str(execinfo.value)


@pytest.mark.parametrize(
    "nxdl_path,expected",
    [
        pytest.param(
            "/ENTRY/definition/@version",
            (True, "/ENTRY[entry]/definition/@version"),
            id="path-exists-in-dict",
        ),
        pytest.param(
            "/RANDOM/does/not/@exist", (False, None), id="path-does-not-exist-in-dict"
        ),
    ],
)
def test_path_in_data_dict(nxdl_path, expected, template):
    """Unit test for helper function to check if an NXDL path exists in the reader dictionary."""
    assert helpers.path_in_data_dict(nxdl_path, tuple(template.keys())) == expected


def test_atom_type_extractor_and_hill_conversion():
    """
    Test atom type extractor and conversion to hill
    """

    test_chemical_formula = "(C38H54S4)n(NaO2)5(CH4)NH3B"
    expected_atom_types = ["C", "H", "B", "N", "Na", "O", "S"]

    atom_list = helpers.extract_atom_types(test_chemical_formula)

    assert expected_atom_types == atom_list


def test_writing_of_root_attributes(caplog):
    """
    Tests if all root attributes are populated
    """
    template = Template()
    filename = "my_nexus_file.nxs"
    with caplog.at_level(logging.WARNING):
        helpers.add_default_root_attributes(template, filename)

    assert "" == caplog.text

    keys_added = template.keys()
    assert "/@NX_class" in keys_added
    assert template["/@NX_class"] == "NXroot"
    assert "/@file_name" in keys_added
    assert template["/@file_name"] == filename
    assert "/@file_time" in keys_added
    assert "/@file_update_time" in keys_added
    assert "/@NeXus_repository" in keys_added
    assert "/@NeXus_version" in keys_added
    assert "/@HDF5_version" in keys_added
    assert "/@h5py_version" in keys_added


def test_warning_on_root_attribute_overwrite(caplog):
    """
    A warning is emitted when a root attribute is overwritten
    by pynxtools.
    """
    template = Template()
    template["/@NX_class"] = "NXwrong"
    filname = "my_nexus_file.nxs"
    with caplog.at_level(logging.WARNING):
        helpers.add_default_root_attributes(template, filname)
    error_text = (
        "The NXroot entry '/@NX_class' (value: NXwrong) should not be populated by the reader. "
        "This is overwritten by the actually used value 'NXroot'"
    )
    assert error_text in caplog.text

    assert "/@NX_class" in template.keys()
    assert template["/@NX_class"] == "NXroot"<|MERGE_RESOLUTION|>--- conflicted
+++ resolved
@@ -334,13 +334,8 @@
                 TEMPLATE, "/ENTRY[my_entry]/NXODD_name[nxodd_name]/type", "Wrong option"
             ),
             (
-<<<<<<< HEAD
-                "The value at /ENTRY[my_entry]/NXODD_name/type should be on of the following"
+                "The value at /ENTRY[my_entry]/NXODD_name[nxodd_name]/type should be on of the following"
                 " strings: ['1st type', '2nd type', '3rd type', '4th type']"
-=======
-                "The value at /ENTRY[my_entry]/NXODD_name[nxodd_name]/type should be on of the following"
-                " strings: [1st type,2nd type,3rd type,4th type]"
->>>>>>> c91046e3
             ),
             id="wrong-enum-choice",
         ),
