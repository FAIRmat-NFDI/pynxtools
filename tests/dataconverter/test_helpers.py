--- conflicted
+++ resolved
@@ -214,7 +214,6 @@
 TEMPLATE["optional"]["/@default"] = "Some NXroot attribute"
 
 
-<<<<<<< HEAD
 # pylint: disable=too-many-arguments
 @pytest.mark.parametrize("data_dict,error_message", [
     pytest.param(
@@ -314,134 +313,6 @@
         id="missing-empty-yet-required-group2"),
     pytest.param(
         alter_dict(
-=======
-@pytest.mark.parametrize(
-    "data_dict,error_message",
-    [
-        pytest.param(
-            alter_dict(TEMPLATE, "/ENTRY[my_entry]/NXODD_name/int_value", "not_a_num"),
-            (
-                "The value at /ENTRY[my_entry]/NXODD_name/in"
-                "t_value should be of Python type: (<class 'int'>, <cla"
-                "ss 'numpy.ndarray'>, <class 'numpy.signedinteger'>),"
-                " as defined in the NXDL as NX_INT."
-            ),
-            id="string-instead-of-int",
-        ),
-        pytest.param(
-            alter_dict(
-                TEMPLATE, "/ENTRY[my_entry]/NXODD_name/bool_value", "NOT_TRUE_OR_FALSE"
-            ),
-            (
-                "The value at /ENTRY[my_entry]/NXODD_name/bool_value sh"
-                "ould be of Python type: (<class 'bool'>, <class 'numpy.ndarray'>, <class '"
-                "numpy.bool_'>), as defined in the NXDL as NX_BOOLEAN."
-            ),
-            id="string-instead-of-int",
-        ),
-        pytest.param(
-            alter_dict(
-                TEMPLATE, "/ENTRY[my_entry]/NXODD_name/int_value", {"link": "/a-link"}
-            ),
-            (""),
-            id="link-dict-instead-of-bool",
-        ),
-        pytest.param(
-            alter_dict(TEMPLATE, "/ENTRY[my_entry]/NXODD_name/posint_value", -1),
-            (
-                "The value at /ENTRY[my_entry]/NXODD_name/posint_value "
-                "should be a positive int."
-            ),
-            id="negative-posint",
-        ),
-        pytest.param(
-            alter_dict(TEMPLATE, "/ENTRY[my_entry]/NXODD_name/char_value", 3),
-            (
-                "The value at /ENTRY[my_entry]/NXODD_name/char_value should be of Python type:"
-                " (<class 'str'>, <class 'numpy.ndarray'>, <class 'numpy.chararray'>),"
-                " as defined in the NXDL as NX_CHAR."
-            ),
-            id="int-instead-of-chars",
-        ),
-        pytest.param(
-            alter_dict(TEMPLATE, "/ENTRY[my_entry]/NXODD_name/float_value", None),
-            "",
-            id="empty-optional-field",
-        ),
-        pytest.param(
-            set_to_none_in_dict(
-                TEMPLATE, "/ENTRY[my_entry]/NXODD_name/bool_value", "required"
-            ),
-            (
-                "The data entry corresponding to /ENTRY[entry]/NXODD_name/bool_value is"
-                " required and hasn't been supplied by the reader."
-            ),
-            id="empty-required-field",
-        ),
-        pytest.param(
-            alter_dict(
-                TEMPLATE,
-                "/ENTRY[my_entry]/NXODD_name/date_value",
-                "2022-01-22T12:14:12.05018+00:00",
-            ),
-            "",
-            id="UTC-with-+00:00",
-        ),
-        pytest.param(
-            alter_dict(
-                TEMPLATE,
-                "/ENTRY[my_entry]/NXODD_name/date_value",
-                "2022-01-22T12:14:12.05018Z",
-            ),
-            "",
-            id="UTC-with-Z",
-        ),
-        pytest.param(
-            alter_dict(
-                TEMPLATE,
-                "/ENTRY[my_entry]/NXODD_name/date_value",
-                "2022-01-22T12:14:12.05018-00:00",
-            ),
-            "The date at /ENTRY[my_entry]/NXODD_name/date_value should be a timezone aware"
-            " ISO8601 formatted str. For example, 2022-01-22T12:14:12.05018Z or 2022-01-22"
-            "T12:14:12.05018+00:00.",
-            id="UTC-with--00:00",
-        ),
-        pytest.param(listify_template(TEMPLATE), "", id="lists"),
-        pytest.param(
-            alter_dict(TEMPLATE, "/ENTRY[my_entry]/NXODD_name/type", "Wrong option"),
-            (
-                "The value at /ENTRY[my_entry]/NXODD_name/type should be on of the following"
-                " strings: [1st type,2nd type,3rd type,4th type]"
-            ),
-            id="wrong-enum-choice",
-        ),
-        pytest.param(
-            set_to_none_in_dict(
-                TEMPLATE, "/ENTRY[my_entry]/optional_parent/required_child", "optional"
-            ),
-            (
-                "The data entry, /ENTRY[my_entry]/optional_parent/optional_child, has an "
-                "optional parent, /ENTRY[entry]/optional_parent, with required children set"
-                ". Either provide no children for /ENTRY[entry]/optional_parent or provide "
-                "all required ones."
-            ),
-            id="atleast-one-required-child-not-provided-optional-parent",
-        ),
-        pytest.param(
-            alter_dict(
-                alter_dict(
-                    TEMPLATE, "/ENTRY[my_entry]/optional_parent/required_child", None
-                ),
-                "/ENTRY[my_entry]/optional_parent/optional_child",
-                None,
-            ),
-            (""),
-            id="no-child-provided-optional-parent",
-        ),
-        pytest.param(TEMPLATE, "", id="valid-data-dict"),
-        pytest.param(
->>>>>>> 8bd900e8
             remove_from_dict(TEMPLATE, "/ENTRY[my_entry]/required_group/description"),
             "The required group, /ENTRY[entry]/required_group, hasn't been supplied.",
             id="missing-empty-yet-required-group",
@@ -451,7 +322,6 @@
             "The required group, /ENTRY[entry]/required_group2, hasn't been supplied.",
             id="missing-empty-yet-required-group2",
         ),
-<<<<<<< HEAD
         (""),
         id="allow-required-and-empty-group"
     ),
@@ -490,52 +360,6 @@
         captured_logs = caplog.records
         helpers.validate_data_dict(template, data_dict, nxdl_root, pynx_logger)
         assert any(error_message in rec.message for rec in captured_logs)
-=======
-        pytest.param(
-            alter_dict(
-                remove_from_dict(
-                    TEMPLATE, "/ENTRY[my_entry]/required_group/description"
-                ),
-                "/ENTRY[my_entry]/required_group",
-                {},
-            ),
-            (""),
-            id="allow-required-and-empty-group",
-        ),
-        pytest.param(
-            remove_from_dict(
-                TEMPLATE,
-                "/ENTRY[my_entry]/optional_parent/req_group_in_opt_group/DATA[data]",
-                "required",
-            ),
-            (
-                "The required group, /ENTRY[entry]/optional_parent/req_group_in_opt_group, hasn't been "
-                "supplied while its optional parent, /ENTRY[entry]/optional_parent/"
-                "req_group_in_opt_group, is supplied."
-            ),
-            id="req-group-in-opt-parent-removed",
-        ),
-        pytest.param(
-            remove_optional_parent(TEMPLATE), (""), id="opt-group-completely-removed"
-        ),
-    ],
-)
-def test_validate_data_dict(data_dict, error_message, template, nxdl_root, request):
-    """Unit test for the data validation routine"""
-    if request.node.callspec.id in (
-        "valid-data-dict",
-        "lists",
-        "empty-optional-field",
-        "UTC-with-+00:00",
-        "UTC-with-Z",
-        "no-child-provided-optional-parent",
-        "int-instead-of-chars",
-        "link-dict-instead-of-bool",
-        "allow-required-and-empty-group",
-        "opt-group-completely-removed",
-    ):
-        helpers.validate_data_dict(template, data_dict, nxdl_root)
->>>>>>> 8bd900e8
     else:
         with pytest.raises(Exception) as execinfo:
             helpers.validate_data_dict(template, data_dict, nxdl_root, pynx_logger)
