#
# Copyright The NOMAD Authors.
#
# This file is part of NOMAD. See https://nomad-lab.eu for further info.
#
# Licensed under the Apache License, Version 2.0 (the "License");
# you may not use this file except in compliance with the License.
# You may obtain a copy of the License at
#
#     http://www.apache.org/licenses/LICENSE-2.0
#
# Unless required by applicable law or agreed to in writing, software
# distributed under the License is distributed on an "AS IS" BASIS,
# WITHOUT WARRANTIES OR CONDITIONS OF ANY KIND, either express or implied.
# See the License for the specific language governing permissions and
# limitations under the License.
#
"""Test cases for the helper functions used by the DataConverter."""

import logging
import os
import shutil
import xml.etree.ElementTree as ET
from typing import Optional

import numpy as np
import pytest
from pynxtools.dataconverter import helpers
from pynxtools.dataconverter.template import Template
from pynxtools.dataconverter.validation import validate_dict_against


def alter_dict(data_dict: Template, key: str, value: object):
    """Helper function to alter a single entry in dict for parametrize."""
    if data_dict is not None:
        internal_dict = Template(data_dict)
        internal_dict[key] = value
        return internal_dict

    return None


@pytest.fixture(name="template")
def fixture_template():
    """pytest fixture to use the same template in all tests"""
    nxdl_root = ET.parse("src/pynxtools/data/NXtest.nxdl.xml").getroot()

    template = Template()
    helpers.generate_template_from_nxdl(nxdl_root, template)
    return template


@pytest.mark.usefixtures("template")
@pytest.fixture(name="filled_test_data")
def fixture_filled_test_data(template, tmp_path):
    """pytest fixture to setup a filled in template."""

    # Copy original measurement file to tmp dir,
    # because h5py.ExternalLink is modifying it while
    # linking the nxs file.
    shutil.copy(
        os.path.join(
            os.getcwd(), "src", "pynxtools", "data", "xarray_saved_small_calibration.h5"
        ),
        tmp_path,
    )

    template.clear()
    template[
        "/ENTRY[my_entry]/NXODD_name[nxodd_name]/anamethatRENAMES[anamethatichangetothis]"
    ] = 2
    template["/ENTRY[my_entry]/NXODD_name[nxodd_name]/float_value"] = 2.0
    template["/ENTRY[my_entry]/NXODD_name[nxodd_name]/float_value/@units"] = "nm"
    template["/ENTRY[my_entry]/optional_parent/required_child"] = 1
    template["/ENTRY[my_entry]/optional_parent/optional_child"] = 1
    template["/ENTRY[my_entry]/NXODD_name[nxodd_name]/bool_value"] = True
    template["/ENTRY[my_entry]/NXODD_name[nxodd_name]/int_value"] = 2
    template["/ENTRY[my_entry]/NXODD_name[nxodd_name]/int_value/@units"] = "eV"
    template["/ENTRY[my_entry]/NXODD_name[nxodd_name]/number_value"] = 2
    template["/ENTRY[my_entry]/NXODD_name[nxodd_name]/number_value/@units"] = "eV"
    template["/ENTRY[my_entry]/NXODD_name[nxodd_name]/posint_value"] = np.array(
        [1, 2, 3], dtype=np.int8
    )
    template["/ENTRY[my_entry]/NXODD_name[nxodd_name]/posint_value/@units"] = "kg"
    template["/ENTRY[my_entry]/NXODD_name[nxodd_name]/char_value"] = "just chars"
    template["/ENTRY[my_entry]/definition"] = "NXtest"
    template["/ENTRY[my_entry]/definition/@version"] = "2.4.6"
    template["/ENTRY[my_entry]/program_name"] = "Testing program"
    template["/ENTRY[my_entry]/NXODD_name[nxodd_name]/type"] = "2nd type"
    template["/ENTRY[my_entry]/NXODD_name[nxodd_name]/date_value"] = (
        "2022-01-22T12:14:12.05018+00:00"
    )
    template["/ENTRY[my_entry]/required_group/description"] = "An example description"
    template["/ENTRY[my_entry]/required_group2/description"] = "An example description"
    template["/ENTRY[my_entry]/does/not/exist"] = "random"
    template["/ENTRY[my_entry]/links/ext_link"] = {
        "link": f"{tmp_path}/xarray_saved_small_calibration.h5:/axes/ax3"
    }
    return template


@pytest.mark.parametrize(
    "input_data, expected_output",
    [
<<<<<<< HEAD
        pytest.param(
            alter_dict(
                TEMPLATE,
                "/ENTRY[my_entry]/NXODD_name[nxodd_name]/int_value",
                "not_a_num",
            ),
            (
                "The value at /ENTRY[my_entry]/NXODD_name[nxodd_name]/in"
                "t_value should be one of: (<class 'int'>, <class 'numpy"
                ".ndarray'>, <class 'numpy.int32'>, <class 'numpy.int64'>,"
                " <class 'numpy.int64'>, <class 'numpy.int8'>, <class 'numpy"
                ".int16'>, <class 'numpy.int32'>, <class 'numpy.int64'>, "
                "<class 'numpy.uint8'>, <class 'numpy.uint16'>, <class 'numpy"
                ".uint32'>, <class 'numpy.uint64'>, <class 'numpy.unsignedi"
                "nteger'>, <class 'numpy.signedinteger'>), as defined in "
                "the NXDL as NX_INT."
            ),
            id="string-instead-of-int",
        ),
        pytest.param(
            alter_dict(
                TEMPLATE,
                "/ENTRY[my_entry]/NXODD_name[nxodd_name]/bool_value",
                "NOT_TRUE_OR_FALSE",
            ),
            (
                "The value at /ENTRY[my_entry]/NXODD_name[nxodd_name]/bool_value sh"
                "ould be one of: (<class 'bool'>, <class 'numpy.ndarray'>, <class '"
                "numpy.bool"
            ),
            id="string-instead-of-int",
        ),
        pytest.param(
            alter_dict(
                TEMPLATE,
                "/ENTRY[my_entry]/NXODD_name[nxodd_name]/int_value",
                {"link": "/a-link"},
            ),
            (""),
            id="link-dict-instead-of-bool",
        ),
        pytest.param(
            alter_dict(
                TEMPLATE, "/ENTRY[my_entry]/NXODD_name[nxodd_name]/posint_value", -1
            ),
            (
                "The value at /ENTRY[my_entry]/NXODD_name[nxodd_name]/posint_value "
                "should be a positive int, but is -1."
            ),
            id="negative-posint",
        ),
        pytest.param(
            alter_dict(
                TEMPLATE, "/ENTRY[my_entry]/NXODD_name[nxodd_name]/char_value", 3
            ),
            (
                "The value at /ENTRY[my_entry]/NXODD_name[nxodd_name]/char_value should be of Python type:"
                " (<class 'str'>, <class 'numpy.ndarray'>, <class 'numpy.chararray'>),"
                " as defined in the NXDL as NX_CHAR."
            ),
            id="int-instead-of-chars",
        ),
        pytest.param(
            alter_dict(
                TEMPLATE, "/ENTRY[my_entry]/NXODD_name[nxodd_name]/float_value", None
            ),
            "",
            id="empty-optional-field",
        ),
        pytest.param(
            set_to_none_in_dict(
                TEMPLATE,
                "/ENTRY[my_entry]/NXODD_name[nxodd_name]/bool_value",
                "required",
            ),
            (
                "The data entry corresponding to /ENTRY[my_entry]/NXODD_name[nxodd_name]"
                "/bool_value is"
                " required and hasn't been supplied by the reader."
            ),
            id="empty-required-field",
        ),
        pytest.param(
            set_to_none_in_dict(
                TEMPLATE,
                "/ENTRY[my_entry]/NXODD_name[nxodd_two_name]/bool_value",
                "required",
            ),
            (
                "The data entry corresponding to /ENTRY[my_entry]/"
                "NXODD_name[nxodd_two_name]/bool_value is"
                " required and hasn't been supplied by the reader."
            ),
            id="empty-required-field",
        ),
        pytest.param(
            remove_from_dict(
                remove_from_dict(
                    TEMPLATE,
                    "/ENTRY[my_entry]/NXODD_name[nxodd_two_name]/bool_value",
                    "required",
                ),
                "/ENTRY[my_entry]/NXODD_name[nxodd_name]/bool_value",
                "required",
            ),
            (
                "The data entry corresponding to /ENTRY[my_entry]/NXODD_name[nxodd_name]"
                "/bool_value is"
                " required and hasn't been supplied by the reader."
            ),
            id="empty-required-field",
        ),
        pytest.param(
            set_whole_group_to_none(
                set_whole_group_to_none(
                    TEMPLATE,
                    "/ENTRY[my_entry]/NXODD_name",
                    "required",
                ),
                "/ENTRY[my_entry]/NXODD_name",
                "optional",
            ),
            ("The required group, /ENTRY[my_entry]/NXODD_name, hasn't been supplied."),
            id="all-required-fields-set-to-none",
        ),
        pytest.param(
            alter_dict(
                TEMPLATE,
                "/ENTRY[my_entry]/NXODD_name[nxodd_name]/date_value",
                "2022-01-22T12:14:12.05018+00:00",
            ),
            "",
            id="UTC-with-+00:00",
        ),
        pytest.param(
            alter_dict(
                TEMPLATE,
                "/ENTRY[my_entry]/NXODD_name[nxodd_name]/date_value",
                "2022-01-22T12:14:12.05018Z",
            ),
            "",
            id="UTC-with-Z",
        ),
        pytest.param(
            alter_dict(
                TEMPLATE,
                "/ENTRY[my_entry]/NXODD_name[nxodd_name]/date_value",
                "2022-01-22T12:14:12.05018-00:00",
            ),
            "The value at /ENTRY[my_entry]/NXODD_name[nxodd_name]/date_value"
            " = 2022-01-22T12:14:12.05018-00:00 should be a timezone aware"
            " ISO8601 formatted str. For example, 2022-01-22T12:14:12.05018Z or 2022-01-22"
            "T12:14:12.05018+00:00.",
            id="UTC-with--00:00",
        ),
        pytest.param(listify_template(TEMPLATE), "", id="lists"),
        pytest.param(
            alter_dict(
                TEMPLATE, "/ENTRY[my_entry]/NXODD_name[nxodd_name]/type", "Wrong option"
            ),
            (
                "The value at /ENTRY[my_entry]/NXODD_name[nxodd_name]/type should "
                "be on of the following"
                " strings: ['1st type', '2nd type', '3rd type', '4th type']"
            ),
            id="wrong-enum-choice",
        ),
        pytest.param(
            alter_dict(
                TEMPLATE,
                "/ENTRY[my_entry]/NXODD_name[nxodd_name]/type2",
                "a very different type",
            ),
            "The value at /ENTRY[my_entry]/NXODD_name[nxodd_name]/type2 does not match with the enumerated items from the open enumeration: ['1st type open', '2nd type open'].",
            id="open-enum-with-new-item",
        ),
        pytest.param(
            set_to_none_in_dict(
                TEMPLATE, "/ENTRY[my_entry]/optional_parent/required_child", "optional"
            ),
            (
                "The data entry corresponding to /ENTRY[my_entry]/optional_parent/"
                "required_child is required and hasn't been supplied by the reader."
            ),
            id="atleast-one-required-child-not-provided-optional-parent",
        ),
        pytest.param(
            set_to_none_in_dict(
                TEMPLATE,
                "/ENTRY[my_entry]/OPTIONAL_group[my_group]/required_field",
                "required",
            ),
            (
                "The data entry corresponding to /ENTRY[my_entry]/"
                "OPTIONAL_group[my_group]/required_field "
                "is required and hasn't been supplied by the reader."
            ),
            id="required-field-not-provided-in-variadic-optional-group",
        ),
        pytest.param(
            set_to_none_in_dict(
                TEMPLATE,
                "/ENTRY[my_entry]/OPTIONAL_group[my_group]/optional_field",
                "required",
            ),
            (""),
            id="required-field-provided-in-variadic-optional-group",
        ),
        pytest.param(
            alter_dict(
                alter_dict(
                    TEMPLATE, "/ENTRY[my_entry]/optional_parent/required_child", None
                ),
                "/ENTRY[my_entry]/optional_parent/optional_child",
                None,
            ),
            (""),
            id="no-child-provided-optional-parent",
        ),
        pytest.param(TEMPLATE, "", id="valid-data-dict"),
        pytest.param(
            remove_from_dict(TEMPLATE, "/ENTRY[my_entry]/required_group/description"),
            "The required group, /ENTRY[my_entry]/required_group, hasn't been supplied.",
            id="missing-empty-yet-required-group",
        ),
        pytest.param(
            remove_from_dict(TEMPLATE, "/ENTRY[my_entry]/required_group2/description"),
            "The required group, /ENTRY[my_entry]/required_group2, hasn't been supplied.",
            id="missing-empty-yet-required-group2",
        ),
        pytest.param(
            alter_dict(
                remove_from_dict(
                    TEMPLATE, "/ENTRY[my_entry]/required_group/description"
                ),
                "/ENTRY[entry]/required_group",
                None,
            ),
            "The required group, /ENTRY[my_entry]/required_group, hasn't been supplied.",
            id="allow-required-and-empty-group",
        ),
        pytest.param(
            remove_from_dict(
                TEMPLATE,
                "/ENTRY[my_entry]/optional_parent/req_group_in_opt_group/DATA[data]",
                "required",
            ),
            (
                "The required group, /ENTRY[my_entry]/"
                "optional_parent/req_group_in_opt_group, "
                "hasn't been supplied."
            ),
            id="req-group-in-opt-parent-removed",
        ),
        pytest.param(
            remove_optional_parent(TEMPLATE), (""), id="opt-group-completely-removed"
        ),
    ],
)
def test_validate_data_dict(caplog, data_dict, error_message, request):
    """Unit test for the data validation routine."""
    if request.node.callspec.id in ("open-enum-with-new-item",):
        with caplog.at_level(logging.INFO):
            assert not validate_dict_against("NXtest", data_dict)[0]
        assert error_message in caplog.text
    elif request.node.callspec.id in (
        "valid-data-dict",
        "lists",
        "empty-optional-field",
        "UTC-with-+00:00",
        "UTC-with-Z",
        "no-child-provided-optional-parent",
        "int-instead-of-chars",
        "link-dict-instead-of-bool",
        "opt-group-completely-removed",
        "required-field-provided-in-variadic-optional-group",
    ):
        with caplog.at_level(logging.WARNING):
            assert validate_dict_against("NXtest", data_dict)[0]
        assert caplog.text == ""
    # Missing required fields caught by logger with warning
    elif request.node.callspec.id in (
        "empty-required-field",
        "allow-required-and-empty-group",
        "req-group-in-opt-parent-removed",
        "missing-empty-yet-required-group",
        "missing-empty-yet-required-group2",
    ):
        assert "" == caplog.text
        captured_logs = caplog.records
        assert not validate_dict_against("NXtest", data_dict)[0]
        assert any(error_message in rec.message for rec in captured_logs)
    else:
        with caplog.at_level(logging.WARNING):
            assert not validate_dict_against("NXtest", data_dict)[0]
        assert error_message in caplog.text
=======
        ("2.4E-23", 2.4e-23),
        ("28", 28),
        ("45.98", 45.98),
        ("test", "test"),
        (["59", "3.00005", "498E-36"], np.array([59.0, 3.00005, 4.98e-34])),
        ("23 34 444 5000", np.array([23.0, 34.0, 444.0, 5000.0])),
        ("xrd experiment", "xrd experiment"),
        (None, None),
    ],
)
def test_transform_to_intended_dt(input_data, expected_output):
    """Transform to possible numerical method."""
    result = helpers.transform_to_intended_dt(input_data)

    # Use pytest.approx for comparing floating-point numbers
    if isinstance(expected_output, np.ndarray):
        np.testing.assert_allclose(result, expected_output, rtol=1e-3)
    elif isinstance(expected_output, float):
        assert result == pytest.approx(expected_output, rel=1e-5)
    else:
        assert result == expected_output
>>>>>>> b83c55ed


@pytest.mark.parametrize(
    "nxdl_path,expected",
    [
        pytest.param(
            "/ENTRY/definition/@version",
            ["/ENTRY[entry]/definition/@version"],
            id="path-exists-in-dict",
        ),
        pytest.param("/RANDOM/does/not/@exist", [], id="path-does-not-exist-in-dict"),
    ],
)
def test_path_in_data_dict(nxdl_path, expected, template):
    """Unit test for helper function to check if an NXDL path exists in the reader dictionary."""
    assert helpers.path_in_data_dict(nxdl_path, tuple(template.keys())) == expected


def test_atom_type_extractor_and_hill_conversion():
    """
    Test atom type extractor and conversion to hill
    """

    test_chemical_formula = "(C38H54S4)n(NaO2)5(CH4)NH3B"
    expected_atom_types = ["C", "H", "B", "N", "Na", "O", "S"]

    atom_list = helpers.extract_atom_types(test_chemical_formula)

    assert expected_atom_types == atom_list


def test_writing_of_root_attributes(caplog):
    """
    Tests if all root attributes are populated
    """
    template = Template()
    filename = "my_nexus_file.nxs"
    with caplog.at_level(logging.WARNING):
        helpers.add_default_root_attributes(template, filename)
        helpers.write_nexus_def_to_entry(template, "entry", "NXtest")
        helpers.write_nexus_def_to_entry(template, "entry1", "NXtest")

    assert "" == caplog.text

    keys_added = template.keys()
    assert "/@NX_class" in keys_added
    assert template["/@NX_class"] == "NXroot"
    assert "/@file_name" in keys_added
    assert template["/@file_name"] == filename
    assert "/@file_time" in keys_added
    assert "/@file_update_time" in keys_added
    assert "/@NeXus_repository" in keys_added
    assert "/@NeXus_release" in keys_added
    assert "/@HDF5_version" in keys_added
    assert "/@h5py_version" in keys_added
    assert "/ENTRY[entry]/definition" in keys_added
    assert "/ENTRY[entry]/definition/@version" in keys_added
    assert "/ENTRY[entry1]/definition" in keys_added
    assert "/ENTRY[entry1]/definition/@version" in keys_added


def test_warning_on_root_attribute_overwrite(caplog):
    """
    A warning is emitted when a root attribute is overwritten
    by pynxtools.
    """
    template = Template()
    template["/@NX_class"] = "NXwrong"
    filname = "my_nexus_file.nxs"
    with caplog.at_level(logging.WARNING):
        helpers.add_default_root_attributes(template, filname)
    error_text = (
        "The NXroot entry '/@NX_class' (value: NXwrong) should not be changed by the reader. "
        "This is overwritten by the actually used value 'NXroot'"
    )
    assert error_text in caplog.text

    assert "/@NX_class" in template.keys()
    assert template["/@NX_class"] == "NXroot"


def test_warning_on_definition_changed_by_reader(caplog):
    template = Template()
    template["/ENTRY[entry]/definition"] = "NXwrong"
    with caplog.at_level(logging.WARNING):
        helpers.write_nexus_def_to_entry(template, "entry", "NXtest")

    error_text = (
        "The entry '/ENTRY[entry]/definition' (value: NXtest) should not be changed by the reader. "
        "This is overwritten by the actually used value 'NXwrong'"
    )
    assert error_text in caplog.text

    assert "/ENTRY[entry]/definition" in template.keys()
    assert template["/ENTRY[entry]/definition"] == "NXtest"<|MERGE_RESOLUTION|>--- conflicted
+++ resolved
@@ -102,304 +102,6 @@
 @pytest.mark.parametrize(
     "input_data, expected_output",
     [
-<<<<<<< HEAD
-        pytest.param(
-            alter_dict(
-                TEMPLATE,
-                "/ENTRY[my_entry]/NXODD_name[nxodd_name]/int_value",
-                "not_a_num",
-            ),
-            (
-                "The value at /ENTRY[my_entry]/NXODD_name[nxodd_name]/in"
-                "t_value should be one of: (<class 'int'>, <class 'numpy"
-                ".ndarray'>, <class 'numpy.int32'>, <class 'numpy.int64'>,"
-                " <class 'numpy.int64'>, <class 'numpy.int8'>, <class 'numpy"
-                ".int16'>, <class 'numpy.int32'>, <class 'numpy.int64'>, "
-                "<class 'numpy.uint8'>, <class 'numpy.uint16'>, <class 'numpy"
-                ".uint32'>, <class 'numpy.uint64'>, <class 'numpy.unsignedi"
-                "nteger'>, <class 'numpy.signedinteger'>), as defined in "
-                "the NXDL as NX_INT."
-            ),
-            id="string-instead-of-int",
-        ),
-        pytest.param(
-            alter_dict(
-                TEMPLATE,
-                "/ENTRY[my_entry]/NXODD_name[nxodd_name]/bool_value",
-                "NOT_TRUE_OR_FALSE",
-            ),
-            (
-                "The value at /ENTRY[my_entry]/NXODD_name[nxodd_name]/bool_value sh"
-                "ould be one of: (<class 'bool'>, <class 'numpy.ndarray'>, <class '"
-                "numpy.bool"
-            ),
-            id="string-instead-of-int",
-        ),
-        pytest.param(
-            alter_dict(
-                TEMPLATE,
-                "/ENTRY[my_entry]/NXODD_name[nxodd_name]/int_value",
-                {"link": "/a-link"},
-            ),
-            (""),
-            id="link-dict-instead-of-bool",
-        ),
-        pytest.param(
-            alter_dict(
-                TEMPLATE, "/ENTRY[my_entry]/NXODD_name[nxodd_name]/posint_value", -1
-            ),
-            (
-                "The value at /ENTRY[my_entry]/NXODD_name[nxodd_name]/posint_value "
-                "should be a positive int, but is -1."
-            ),
-            id="negative-posint",
-        ),
-        pytest.param(
-            alter_dict(
-                TEMPLATE, "/ENTRY[my_entry]/NXODD_name[nxodd_name]/char_value", 3
-            ),
-            (
-                "The value at /ENTRY[my_entry]/NXODD_name[nxodd_name]/char_value should be of Python type:"
-                " (<class 'str'>, <class 'numpy.ndarray'>, <class 'numpy.chararray'>),"
-                " as defined in the NXDL as NX_CHAR."
-            ),
-            id="int-instead-of-chars",
-        ),
-        pytest.param(
-            alter_dict(
-                TEMPLATE, "/ENTRY[my_entry]/NXODD_name[nxodd_name]/float_value", None
-            ),
-            "",
-            id="empty-optional-field",
-        ),
-        pytest.param(
-            set_to_none_in_dict(
-                TEMPLATE,
-                "/ENTRY[my_entry]/NXODD_name[nxodd_name]/bool_value",
-                "required",
-            ),
-            (
-                "The data entry corresponding to /ENTRY[my_entry]/NXODD_name[nxodd_name]"
-                "/bool_value is"
-                " required and hasn't been supplied by the reader."
-            ),
-            id="empty-required-field",
-        ),
-        pytest.param(
-            set_to_none_in_dict(
-                TEMPLATE,
-                "/ENTRY[my_entry]/NXODD_name[nxodd_two_name]/bool_value",
-                "required",
-            ),
-            (
-                "The data entry corresponding to /ENTRY[my_entry]/"
-                "NXODD_name[nxodd_two_name]/bool_value is"
-                " required and hasn't been supplied by the reader."
-            ),
-            id="empty-required-field",
-        ),
-        pytest.param(
-            remove_from_dict(
-                remove_from_dict(
-                    TEMPLATE,
-                    "/ENTRY[my_entry]/NXODD_name[nxodd_two_name]/bool_value",
-                    "required",
-                ),
-                "/ENTRY[my_entry]/NXODD_name[nxodd_name]/bool_value",
-                "required",
-            ),
-            (
-                "The data entry corresponding to /ENTRY[my_entry]/NXODD_name[nxodd_name]"
-                "/bool_value is"
-                " required and hasn't been supplied by the reader."
-            ),
-            id="empty-required-field",
-        ),
-        pytest.param(
-            set_whole_group_to_none(
-                set_whole_group_to_none(
-                    TEMPLATE,
-                    "/ENTRY[my_entry]/NXODD_name",
-                    "required",
-                ),
-                "/ENTRY[my_entry]/NXODD_name",
-                "optional",
-            ),
-            ("The required group, /ENTRY[my_entry]/NXODD_name, hasn't been supplied."),
-            id="all-required-fields-set-to-none",
-        ),
-        pytest.param(
-            alter_dict(
-                TEMPLATE,
-                "/ENTRY[my_entry]/NXODD_name[nxodd_name]/date_value",
-                "2022-01-22T12:14:12.05018+00:00",
-            ),
-            "",
-            id="UTC-with-+00:00",
-        ),
-        pytest.param(
-            alter_dict(
-                TEMPLATE,
-                "/ENTRY[my_entry]/NXODD_name[nxodd_name]/date_value",
-                "2022-01-22T12:14:12.05018Z",
-            ),
-            "",
-            id="UTC-with-Z",
-        ),
-        pytest.param(
-            alter_dict(
-                TEMPLATE,
-                "/ENTRY[my_entry]/NXODD_name[nxodd_name]/date_value",
-                "2022-01-22T12:14:12.05018-00:00",
-            ),
-            "The value at /ENTRY[my_entry]/NXODD_name[nxodd_name]/date_value"
-            " = 2022-01-22T12:14:12.05018-00:00 should be a timezone aware"
-            " ISO8601 formatted str. For example, 2022-01-22T12:14:12.05018Z or 2022-01-22"
-            "T12:14:12.05018+00:00.",
-            id="UTC-with--00:00",
-        ),
-        pytest.param(listify_template(TEMPLATE), "", id="lists"),
-        pytest.param(
-            alter_dict(
-                TEMPLATE, "/ENTRY[my_entry]/NXODD_name[nxodd_name]/type", "Wrong option"
-            ),
-            (
-                "The value at /ENTRY[my_entry]/NXODD_name[nxodd_name]/type should "
-                "be on of the following"
-                " strings: ['1st type', '2nd type', '3rd type', '4th type']"
-            ),
-            id="wrong-enum-choice",
-        ),
-        pytest.param(
-            alter_dict(
-                TEMPLATE,
-                "/ENTRY[my_entry]/NXODD_name[nxodd_name]/type2",
-                "a very different type",
-            ),
-            "The value at /ENTRY[my_entry]/NXODD_name[nxodd_name]/type2 does not match with the enumerated items from the open enumeration: ['1st type open', '2nd type open'].",
-            id="open-enum-with-new-item",
-        ),
-        pytest.param(
-            set_to_none_in_dict(
-                TEMPLATE, "/ENTRY[my_entry]/optional_parent/required_child", "optional"
-            ),
-            (
-                "The data entry corresponding to /ENTRY[my_entry]/optional_parent/"
-                "required_child is required and hasn't been supplied by the reader."
-            ),
-            id="atleast-one-required-child-not-provided-optional-parent",
-        ),
-        pytest.param(
-            set_to_none_in_dict(
-                TEMPLATE,
-                "/ENTRY[my_entry]/OPTIONAL_group[my_group]/required_field",
-                "required",
-            ),
-            (
-                "The data entry corresponding to /ENTRY[my_entry]/"
-                "OPTIONAL_group[my_group]/required_field "
-                "is required and hasn't been supplied by the reader."
-            ),
-            id="required-field-not-provided-in-variadic-optional-group",
-        ),
-        pytest.param(
-            set_to_none_in_dict(
-                TEMPLATE,
-                "/ENTRY[my_entry]/OPTIONAL_group[my_group]/optional_field",
-                "required",
-            ),
-            (""),
-            id="required-field-provided-in-variadic-optional-group",
-        ),
-        pytest.param(
-            alter_dict(
-                alter_dict(
-                    TEMPLATE, "/ENTRY[my_entry]/optional_parent/required_child", None
-                ),
-                "/ENTRY[my_entry]/optional_parent/optional_child",
-                None,
-            ),
-            (""),
-            id="no-child-provided-optional-parent",
-        ),
-        pytest.param(TEMPLATE, "", id="valid-data-dict"),
-        pytest.param(
-            remove_from_dict(TEMPLATE, "/ENTRY[my_entry]/required_group/description"),
-            "The required group, /ENTRY[my_entry]/required_group, hasn't been supplied.",
-            id="missing-empty-yet-required-group",
-        ),
-        pytest.param(
-            remove_from_dict(TEMPLATE, "/ENTRY[my_entry]/required_group2/description"),
-            "The required group, /ENTRY[my_entry]/required_group2, hasn't been supplied.",
-            id="missing-empty-yet-required-group2",
-        ),
-        pytest.param(
-            alter_dict(
-                remove_from_dict(
-                    TEMPLATE, "/ENTRY[my_entry]/required_group/description"
-                ),
-                "/ENTRY[entry]/required_group",
-                None,
-            ),
-            "The required group, /ENTRY[my_entry]/required_group, hasn't been supplied.",
-            id="allow-required-and-empty-group",
-        ),
-        pytest.param(
-            remove_from_dict(
-                TEMPLATE,
-                "/ENTRY[my_entry]/optional_parent/req_group_in_opt_group/DATA[data]",
-                "required",
-            ),
-            (
-                "The required group, /ENTRY[my_entry]/"
-                "optional_parent/req_group_in_opt_group, "
-                "hasn't been supplied."
-            ),
-            id="req-group-in-opt-parent-removed",
-        ),
-        pytest.param(
-            remove_optional_parent(TEMPLATE), (""), id="opt-group-completely-removed"
-        ),
-    ],
-)
-def test_validate_data_dict(caplog, data_dict, error_message, request):
-    """Unit test for the data validation routine."""
-    if request.node.callspec.id in ("open-enum-with-new-item",):
-        with caplog.at_level(logging.INFO):
-            assert not validate_dict_against("NXtest", data_dict)[0]
-        assert error_message in caplog.text
-    elif request.node.callspec.id in (
-        "valid-data-dict",
-        "lists",
-        "empty-optional-field",
-        "UTC-with-+00:00",
-        "UTC-with-Z",
-        "no-child-provided-optional-parent",
-        "int-instead-of-chars",
-        "link-dict-instead-of-bool",
-        "opt-group-completely-removed",
-        "required-field-provided-in-variadic-optional-group",
-    ):
-        with caplog.at_level(logging.WARNING):
-            assert validate_dict_against("NXtest", data_dict)[0]
-        assert caplog.text == ""
-    # Missing required fields caught by logger with warning
-    elif request.node.callspec.id in (
-        "empty-required-field",
-        "allow-required-and-empty-group",
-        "req-group-in-opt-parent-removed",
-        "missing-empty-yet-required-group",
-        "missing-empty-yet-required-group2",
-    ):
-        assert "" == caplog.text
-        captured_logs = caplog.records
-        assert not validate_dict_against("NXtest", data_dict)[0]
-        assert any(error_message in rec.message for rec in captured_logs)
-    else:
-        with caplog.at_level(logging.WARNING):
-            assert not validate_dict_against("NXtest", data_dict)[0]
-        assert error_message in caplog.text
-=======
         ("2.4E-23", 2.4e-23),
         ("28", 28),
         ("45.98", 45.98),
@@ -421,7 +123,6 @@
         assert result == pytest.approx(expected_output, rel=1e-5)
     else:
         assert result == expected_output
->>>>>>> b83c55ed
 
 
 @pytest.mark.parametrize(
