#
# Copyright The pynxtools Authors.
#
# This file is part of pynxtools.
# See https://github.com/FAIRmat-NFDI/pynxtools for further info.
#
# Licensed under the Apache License, Version 2.0 (the "License");
# you may not use this file except in compliance with the License.
# You may obtain a copy of the License at
#
#     http://www.apache.org/licenses/LICENSE-2.0
#
# Unless required by applicable law or agreed to in writing, software
# distributed under the License is distributed on an "AS IS" BASIS,
# WITHOUT WARRANTIES OR CONDITIONS OF ANY KIND, either express or implied.
# See the License for the specific language governing permissions and
# limitations under the License.
#
import logging
from typing import Optional

import numpy as np
import pytest
from pynxtools.dataconverter.template import Template
from pynxtools.dataconverter.validation import validate_dict_against

from .test_helpers import (  # pylint: disable=unused-import
    alter_dict,
    fixture_filled_test_data,
    fixture_template,
)

<<<<<<< HEAD
def get_data_dict():
    return {
        "/ENTRY[my_entry]/optional_parent/required_child": 1,
        "/ENTRY[my_entry]/optional_parent/optional_child": 1,
        "/ENTRY[my_entry]/NXODD_name[nxodd_name]/float_value": 2.0,
        "/ENTRY[my_entry]/NXODD_name[nxodd_name]/float_value/@units": "nm",
        "/ENTRY[my_entry]/NXODD_name[nxodd_name]/bool_value": True,
        "/ENTRY[my_entry]/NXODD_name[nxodd_name]/bool_value/@units": "",
        "/ENTRY[my_entry]/NXODD_name[nxodd_name]/int_value": 2,
        "/ENTRY[my_entry]/NXODD_name[nxodd_name]/int_value/@units": "eV",
        "/ENTRY[my_entry]/NXODD_name[nxodd_name]/posint_value": np.array(
            [1, 2, 3], dtype=np.int8
        ),
        "/ENTRY[my_entry]/NXODD_name[nxodd_name]/posint_value/@units": "kg",
        "/ENTRY[my_entry]/NXODD_name[nxodd_name]/char_value": "just chars",
        "/ENTRY[my_entry]/NXODD_name[nxodd_name]/char_value/@units": "",
        "/ENTRY[my_entry]/NXODD_name[nxodd_name]/type": "2nd type",
        "/ENTRY[my_entry]/NXODD_name[nxodd_name]/type2": "2nd type open",
        "/ENTRY[my_entry]/NXODD_name[nxodd_name]/date_value": "2022-01-22T12:14:12.05018+00:00",
        "/ENTRY[my_entry]/NXODD_name[nxodd_name]/date_value/@units": "",
        "/ENTRY[my_entry]/NXODD_name[nxodd_two_name]/bool_value": True,
        "/ENTRY[my_entry]/NXODD_name[nxodd_two_name]/bool_value/@units": "",
        "/ENTRY[my_entry]/NXODD_name[nxodd_two_name]/int_value": 2,
        "/ENTRY[my_entry]/NXODD_name[nxodd_two_name]/int_value/@units": "eV",
        "/ENTRY[my_entry]/NXODD_name[nxodd_two_name]/posint_value": np.array(
            [1, 2, 3], dtype=np.int8
        ),
        "/ENTRY[my_entry]/NXODD_name[nxodd_two_name]/posint_value/@units": "kg",
        "/ENTRY[my_entry]/NXODD_name[nxodd_two_name]/char_value": "just chars",
        "/ENTRY[my_entry]/NXODD_name[nxodd_two_name]/char_value/@units": "",
        "/ENTRY[my_entry]/NXODD_name[nxodd_two_name]/type": "2nd type",
        "/ENTRY[my_entry]/NXODD_name[nxodd_two_name]/date_value": "2022-01-22T12:14:12.05018+00:00",
        "/ENTRY[my_entry]/NXODD_name[nxodd_two_name]/date_value/@units": "",
        "/ENTRY[my_entry]/OPTIONAL_group[my_group]/required_field": 1,
        "/ENTRY[my_entry]/definition": "NXtest",
        "/ENTRY[my_entry]/definition/@version": "2.4.6",
        "/ENTRY[my_entry]/program_name": "Testing program",
        "/ENTRY[my_entry]/OPTIONAL_group[my_group]/optional_field": 1,
        "/ENTRY[my_entry]/required_group/description": "An example description",
        "/ENTRY[my_entry]/required_group2/description": "An example description",
        "/ENTRY[my_entry]/optional_parent/req_group_in_opt_group/data": 1,
        "/ENTRY[my_entry]/optional_parent/req_group_in_opt_group/identifier": "my_identifier",
        "/ENTRY[my_entry]/optional_parent/req_group_in_opt_group/identifier1": "my_identifier1",
        "/@default": "Some NXroot attribute",
    }


def remove_from_dict(keys: Union[Union[List[str], Tuple[str, ...]], str], data_dict):
    if isinstance(keys, (list, tuple)):
        for key in keys:
            data_dict.pop(key, None)
    else:
        data_dict.pop(keys)
=======
>>>>>>> b83c55ed

def set_to_none_in_dict(data_dict: Optional[Template], key: str, optionality: str):
    """Helper function to forcefully set path to 'None'"""
    if data_dict is None:
        return None

    internal_dict = Template(data_dict)
    internal_dict[optionality][key] = None
    return internal_dict


def set_whole_group_to_none(
    data_dict: Optional[Template], key: str, optionality: str
) -> Optional[Template]:
    """Set a whole path to None in the dict"""
    if data_dict is None:
        return None

<<<<<<< HEAD
@pytest.mark.parametrize(
    "data_dict",
    [
        pytest.param(get_data_dict(), id="valid-unaltered-data-dict"),
        pytest.param(
            remove_from_dict(
                "/ENTRY[my_entry]/NXODD_name[nxodd_name]/float_value",
                get_data_dict(),
            ),
            id="removed-optional-value",
        ),
    ],
=======
    internal_dict = Template(data_dict)
    for path in data_dict[optionality]:
        if path.startswith(key):
            internal_dict[optionality][path] = None
    return internal_dict


def remove_from_dict(data_dict: Template, key: str, optionality: str = "optional"):
    """Helper function to remove a key from dict"""
    if data_dict is not None and key in data_dict[optionality]:
        internal_dict = Template(data_dict)
        del internal_dict[optionality][key]
        return internal_dict

    return None


def listify_template(data_dict: Template):
    """Helper function to turn most values in the Template into lists"""
    listified_template = Template()
    for optionality in ("optional", "recommended", "required", "undocumented"):
        for path in data_dict[optionality]:
            if path[path.rindex("/") + 1 :] in (
                "@units",
                "type",
                "definition",
                "date_value",
                "@signal",
            ) or isinstance(data_dict[optionality][path], list):
                listified_template[optionality][path] = data_dict[optionality][path]
            else:
                listified_template[optionality][path] = [data_dict[optionality][path]]
    return listified_template


TEMPLATE = Template()
TEMPLATE["optional"][
    "/ENTRY[my_entry]/NXODD_name[nxodd_name]/anamethatRENAMES[anamethatichangetothis]"
] = 2
TEMPLATE["optional"]["/ENTRY[my_entry]/NXODD_name[nxodd_name]/float_value"] = 2.0  # pylint: disable=E1126
TEMPLATE["optional"]["/ENTRY[my_entry]/NXODD_name[nxodd_name]/float_value/@units"] = (
    "nm"  # pylint: disable=E1126
)
TEMPLATE["optional"][
    "/ENTRY[my_entry]/NXODD_name[nxodd_name]/DATA[float_value_no_attr]"
] = (2.0,)
TEMPLATE["optional"]["/ENTRY[my_entry]/optional_parent/required_child"] = 1  # pylint: disable=E1126
TEMPLATE["optional"]["/ENTRY[my_entry]/optional_parent/optional_child"] = 1  # pylint: disable=E1126
TEMPLATE["required"]["/ENTRY[my_entry]/NXODD_name[nxodd_name]/bool_value"] = True  # pylint: disable=E1126
TEMPLATE["required"]["/ENTRY[my_entry]/NXODD_name[nxodd_name]/bool_value/@units"] = ""
TEMPLATE["required"]["/ENTRY[my_entry]/NXODD_name[nxodd_name]/int_value"] = 2  # pylint: disable=E1126
TEMPLATE["required"]["/ENTRY[my_entry]/NXODD_name[nxodd_name]/int_value/@units"] = "eV"  # pylint: disable=E1126
TEMPLATE["required"]["/ENTRY[my_entry]/NXODD_name[nxodd_name]/number_value"] = 2
TEMPLATE["required"]["/ENTRY[my_entry]/NXODD_name[nxodd_name]/number_value/@units"] = (
    "eV"
)
TEMPLATE["required"]["/ENTRY[my_entry]/NXODD_name[nxodd_name]/posint_value"] = np.array(
    [1, 2, 3],  # pylint: disable=E1126
    dtype=np.int8,
)  # pylint: disable=E1126
TEMPLATE["required"]["/ENTRY[my_entry]/NXODD_name[nxodd_name]/posint_value/@units"] = (
    "kg"  # pylint: disable=E1126
)
TEMPLATE["required"]["/ENTRY[my_entry]/NXODD_name[nxodd_name]/char_value"] = (
    "just chars"  # pylint: disable=E1126
)
TEMPLATE["required"]["/ENTRY[my_entry]/NXODD_name[nxodd_name]/char_value/@units"] = ""
TEMPLATE["required"]["/ENTRY[my_entry]/NXODD_name[nxodd_name]/@group_attribute"] = (
    "data"  # pylint: disable=E1126
)
TEMPLATE["required"]["/ENTRY[my_entry]/NXODD_name[nxodd_name]/@signal"] = "data"
TEMPLATE["required"]["/ENTRY[my_entry]/NXODD_name[nxodd_name]/DATA[data]"] = 1  # pylint: disable=E1126
TEMPLATE["required"]["/ENTRY[my_entry]/NXODD_name[nxodd_two_name]/bool_value"] = True  # pylint: disable=E1126
TEMPLATE["required"][
    "/ENTRY[my_entry]/NXODD_name[nxodd_two_name]/bool_value/@units"
] = ""
TEMPLATE["required"][
    "/ENTRY[my_entry]/NXODD_name[nxodd_two_name]/anamethatRENAMES[anamethatichangetothis]"
] = 2  # pylint: disable=E1126
TEMPLATE["required"]["/ENTRY[my_entry]/NXODD_name[nxodd_two_name]/int_value"] = 2  # pylint: disable=E1126
TEMPLATE["required"]["/ENTRY[my_entry]/NXODD_name[nxodd_two_name]/int_value/@units"] = (
    "eV"  # pylint: disable=E1126
)
TEMPLATE["required"]["/ENTRY[my_entry]/NXODD_name[nxodd_two_name]/posint_value"] = (
    np.array(
        [1, 2, 3],  # pylint: disable=E1126
        dtype=np.int8,
    )
)  # pylint: disable=E1126
TEMPLATE["required"][
    "/ENTRY[my_entry]/NXODD_name[nxodd_two_name]/posint_value/@units"
] = "kg"  # pylint: disable=E1126
TEMPLATE["required"]["/ENTRY[my_entry]/NXODD_name[nxodd_two_name]/char_value"] = (
    "just chars"  # pylint: disable=E1126
>>>>>>> b83c55ed
)
TEMPLATE["required"][
    "/ENTRY[my_entry]/NXODD_name[nxodd_two_name]/char_value/@units"
] = ""
TEMPLATE["required"]["/ENTRY[my_entry]/NXODD_name[nxodd_two_name]/type"] = "2nd type"  # pylint: disable=E1126
TEMPLATE["required"]["/ENTRY[my_entry]/NXODD_name[nxodd_two_name]/type/@array"] = [
    0,
    1,
    2,
]
TEMPLATE["required"]["/ENTRY[my_entry]/NXODD_name[nxodd_two_name]/date_value"] = (
    "2022-01-22T12:14:12.05018+00:00"  # pylint: disable=E1126
)
TEMPLATE["required"][
    "/ENTRY[my_entry]/NXODD_name[nxodd_two_name]/date_value/@units"
] = ""
TEMPLATE["required"]["/ENTRY[my_entry]/NXODD_name[nxodd_two_name]/@group_attribute"] = (
    "data"  # pylint: disable=E1126
)
TEMPLATE["required"]["/ENTRY[my_entry]/NXODD_name[nxodd_two_name]/@signal"] = "data"
TEMPLATE["required"]["/ENTRY[my_entry]/NXODD_name[nxodd_two_name]/DATA[data]"] = 1  # pylint: disable=E1126
TEMPLATE["required"]["/ENTRY[my_entry]/OPTIONAL_group[my_group]/required_field"] = 1  # pylint: disable=E1126
TEMPLATE["required"]["/ENTRY[my_entry]/definition"] = "NXtest"  # pylint: disable=E1126
TEMPLATE["required"]["/ENTRY[my_entry]/definition/@version"] = "2.4.6"  # pylint: disable=E1126
TEMPLATE["required"]["/ENTRY[my_entry]/program_name"] = "Testing program"  # pylint: disable=E1126
TEMPLATE["required"]["/ENTRY[my_entry]/NXODD_name[nxodd_name]/type"] = "2nd type"  # pylint: disable=E1126
TEMPLATE["required"]["/ENTRY[my_entry]/NXODD_name[nxodd_name]/type/@array"] = [0, 1, 2]
TEMPLATE["required"]["/ENTRY[my_entry]/NXODD_name[nxodd_name]/date_value"] = (
    "2022-01-22T12:14:12.05018+00:00"  # pylint: disable=E1126
)
TEMPLATE["required"]["/ENTRY[my_entry]/NXODD_name[nxodd_name]/date_value/@units"] = ""
TEMPLATE["optional"]["/ENTRY[my_entry]/OPTIONAL_group[my_group]/optional_field"] = 1
TEMPLATE["optional"]["/ENTRY[my_entry]/required_group/description"] = (
    "An example description"
)
TEMPLATE["optional"]["/ENTRY[my_entry]/required_group2/description"] = (
    "An example description"
)
TEMPLATE["required"][
    "/ENTRY[my_entry]/optional_parent/req_group_in_opt_group/DATA[data]"
] = 1
TEMPLATE["lone_groups"] = [
    "/ENTRY[entry]/required_group",
    "/ENTRY[entry]/required_group2",
    "/ENTRY[entry]/optional_parent/req_group_in_opt_group",
]
TEMPLATE["optional"]["/@default"] = "Some NXroot attribute"
# keys not registered in appdef
TEMPLATE["required"]["/ENTRY[my_entry]/duration"] = 1  # pylint: disable=E1126
TEMPLATE["required"]["/ENTRY[my_entry]/duration/@units"] = "s"  # pylint: disable=E1126
TEMPLATE["required"][
    "/ENTRY[my_entry]/INSTRUMENT[my_instrument]/SOURCE[my_source]/type"
] = "Ion Source"  # pylint: disable=E1126


# pylint: disable=too-many-arguments
@pytest.mark.parametrize(
    "data_dict,error_messages",
    [
        pytest.param(
            alter_dict(
                TEMPLATE,
                "/ENTRY[my_entry]/NXODD_name[nxodd_name]/anamethatRENAMES[anamethatichangetothis]",
                "not_a_num",
            ),
            [
                "The value at /ENTRY[my_entry]/NXODD_name[nxodd_name]/anamethatRENAMES[anamethatichangetothis]"
                " should be one of the following Python types: (<class 'int'>, <class 'numpy.integer'>), as defined in "
                "the NXDL as NX_INT."
            ],
            id="variadic-field-str-instead-of-int",
        ),
        pytest.param(
            alter_dict(
                TEMPLATE,
                "/ENTRY[my_entry]/NXODD_name[nxodd_name]/int_value",
                "not_a_num",
            ),
            [
                "The value at /ENTRY[my_entry]/NXODD_name[nxodd_name]/in"
                "t_value should be one of the following Python types: (<class 'int'>, <class 'numpy.integer'>), as defined in "
                "the NXDL as NX_INT."
            ],
            id="string-instead-of-int",
        ),
        pytest.param(
            alter_dict(
                TEMPLATE,
                "/ENTRY[my_entry]/NXODD_name[nxodd_name]/bool_value",
                "NOT_TRUE_OR_FALSE",
            ),
            [
                "The value at /ENTRY[my_entry]/NXODD_name[nxodd_name]/bool_value should be one of the following Python types: (<class 'bool'>, <class 'numpy.bool_'>), as defined in the NXDL as NX_BOOLEAN."
            ],
            id="string-instead-of-bool",
        ),
        pytest.param(
            alter_dict(
                TEMPLATE,
                "/ENTRY[my_entry]/NXODD_name[nxodd_name]/int_value",
                ["1", "2", "3"],
            ),
            [
                "The value at /ENTRY[my_entry]/NXODD_name[nxodd_name]/int_value should"
                " be one of the following Python types: (<class 'int'>, <class 'numpy.integer'>), as defined in the NXDL as NX_INT."
            ],
            id="list-of-int-str-instead-of-int",
        ),
        pytest.param(
            alter_dict(
                TEMPLATE,
                "/ENTRY[my_entry]/NXODD_name[nxodd_name]/int_value",
                np.array([2.0, 3.0, 4.0], dtype=np.float32),
            ),
            [
                "The value at /ENTRY[my_entry]/NXODD_name[nxodd_name]/int_value should be"
                " one of the following Python types: (<class 'int'>, <class 'numpy.integer'>), as defined in the NXDL as NX_INT."
            ],
            id="array-of-float-instead-of-int",
        ),
        pytest.param(
            alter_dict(
                TEMPLATE,
                "/ENTRY[my_entry]/NXODD_name[nxodd_name]/int_value",
                [2, 3, 4],
            ),
            [],
            id="list-of-int-instead-of-int",
        ),
        pytest.param(
            alter_dict(
                TEMPLATE,
                "/ENTRY[my_entry]/NXODD_name[nxodd_name]/int_value",
                np.array([2, 3, 4], dtype=np.int32),
            ),
            [],
            id="array-of-int32-instead-of-int",
        ),
        pytest.param(
            alter_dict(
                TEMPLATE,
                "/ENTRY[my_entry]/NXODD_name[nxodd_name]/date_value",
                "2022-01-22T12:14:12.05018-00:00",
            ),
            [
                "The value at /ENTRY[my_entry]/NXODD_name[nxodd_name]/date_value"
                " = 2022-01-22T12:14:12.05018-00:00 should be a timezone aware"
                " ISO8601 formatted str. For example, 2022-01-22T12:14:12.05018Z or 2022-01-22"
                "T12:14:12.05018+00:00."
            ],
            id="int-instead-of-date",
        ),
        pytest.param(
            alter_dict(
                TEMPLATE,
                "/ENTRY[my_entry]/NXODD_name[nxodd_name]/float_value",
                0,
            ),
            [
                "The value at /ENTRY[my_entry]/NXODD_name[nxodd_name]/float_value should be one of the following Python types: (<class 'float'>, <class 'numpy.floating'>), as defined in the NXDL as NX_FLOAT."
            ],
            id="int-instead-of-float",
        ),
        pytest.param(
            alter_dict(
                TEMPLATE,
                "/ENTRY[my_entry]/NXODD_name[nxodd_name]/number_value",
                "0",
            ),
            [
                "The value at /ENTRY[my_entry]/NXODD_name[nxodd_name]/number_value should be one of the following Python types: (<class 'int'>, <class 'numpy.integer'>, <class 'float'>, <class 'numpy.floating'>), as defined in the NXDL as NX_NUMBER."
            ],
            id="str-instead-of-number",
        ),
        pytest.param(
            alter_dict(
                TEMPLATE,
                "/ENTRY[my_entry]/NXODD_name[nxodd_name]/char_value",
                np.array([0.0, 2]),
            ),
            [
                "The value at /ENTRY[my_entry]/NXODD_name[nxodd_name]/char_value should be one"
                " of the following Python types: (<class 'str'>, <class 'numpy.character'>), as"
                " defined in the NXDL as NX_CHAR."
            ],
            id="wrong-type-ndarray-instead-of-char",
        ),
        pytest.param(
            alter_dict(
                TEMPLATE,
                "/ENTRY[my_entry]/NXODD_name[nxodd_name]/char_value",
                np.array(["x", "2"]),
            ),
            [],
            id="valid-ndarray-instead-of-char",
        ),
        pytest.param(
            alter_dict(
                TEMPLATE,
                "/ENTRY[my_entry]/NXODD_name[nxodd_name]/int_value",
                {"link": "/a-link"},
            ),
            [],
            id="link-dict-instead-of-int",
        ),
        pytest.param(
            alter_dict(
                TEMPLATE, "/ENTRY[my_entry]/NXODD_name[nxodd_name]/posint_value", -1
            ),
            [
                "The value at /ENTRY[my_entry]/NXODD_name[nxodd_name]/posint_value "
                "should be a positive int, but is -1."
            ],
            id="negative-posint",
        ),
        pytest.param(
            alter_dict(
                TEMPLATE,
                "/ENTRY[my_entry]/NXODD_name[nxodd_name]/posint_value",
                [-1, 2],
            ),
            [
                "The value at /ENTRY[my_entry]/NXODD_name[nxodd_name]/posint_value "
                "should be a positive int, but is [-1, 2]."
            ],
            id="negative-posint-list",
        ),
        pytest.param(
            alter_dict(
                TEMPLATE,
                "/ENTRY[my_entry]/NXODD_name[nxodd_name]/posint_value",
                np.array([-1, 2], dtype=np.int8),
            ),
            [
                "The value at /ENTRY[my_entry]/NXODD_name[nxodd_name]/posint_value should"
                " be a positive int, but is [-1  2]."
            ],
            id="negative-posint-array",
        ),
        pytest.param(
            alter_dict(
                TEMPLATE,
                "/ENTRY[my_entry]/NXODD_name[nxodd_name]/posint_value",
                [1, 2],
            ),
            [],
            id="positive-posint-list",
        ),
        pytest.param(
            alter_dict(
                TEMPLATE,
                "/ENTRY[my_entry]/NXODD_name[nxodd_name]/posint_value",
                np.array([1, 2], dtype=np.int8),
            ),
            [],
            id="positive-posint-array",
        ),
        pytest.param(
            alter_dict(
                TEMPLATE, "/ENTRY[my_entry]/NXODD_name[nxodd_name]/char_value", 3
            ),
            [
                "The value at /ENTRY[my_entry]/NXODD_name[nxodd_name]/char_value should be one of the following Python types:"
                " (<class 'str'>, <class 'numpy.character'>),"
                " as defined in the NXDL as NX_CHAR."
            ],
            id="int-instead-of-chars",
        ),
        pytest.param(
            alter_dict(
                TEMPLATE,
                "/ENTRY[my_entry]/NXODD_name[nxodd_name]/char_value",
                np.array(["1", "2", "3"], dtype=np.str_),
            ),
            [],
            id="array-of-chars",
        ),
        pytest.param(
            alter_dict(
                TEMPLATE,
                "/ENTRY[my_entry]/NXODD_name[nxodd_name]/char_value",
                np.array(["1", "2", "3"], dtype=np.bytes_),
            ),
            [],
            id="array-of-bytes-chars",
        ),
        pytest.param(
            alter_dict(
                TEMPLATE,
                "/ENTRY[my_entry]/NXODD_name[nxodd_name]/char_value",
                ["list", "of", "chars"],
            ),
            [],
            id="list-of-string-instead-of-chars",
        ),
        pytest.param(
            alter_dict(
                TEMPLATE, "/ENTRY[my_entry]/NXODD_name[nxodd_name]/float_value", None
            ),
            [],
            id="empty-optional-field",
        ),
        pytest.param(
            alter_dict(
                TEMPLATE,
                "/ENTRY[my_entry]/NXODD_name[nxodd_name]/float_value",
                np.array([2.0, 3.0, 4.0], dtype=np.float32),
            ),
            [],
            id="array-of-float-instead-of-float",
        ),
        pytest.param(
            alter_dict(
                TEMPLATE,
                "/ENTRY[my_entry]/NXODD_name[nxodd_name]/float_value",
                np.array(["2.0", "3.0"], dtype=np.str_),
            ),
            [
                "The value at /ENTRY[my_entry]/NXODD_name[nxodd_name]/float_value should be "
                "one of the following Python types: (<class 'float'>, <class 'numpy.floating'>), as defined in the NXDL "
                "as NX_FLOAT."
            ],
            id="array-of-str-instead-of-float",
        ),
        pytest.param(
            alter_dict(
                TEMPLATE,
                "/ENTRY[my_entry]/NXODD_name[nxodd_name]/float_value",
                [2],  # pylint: disable=E1126
            ),
            [
                "The value at /ENTRY[my_entry]/NXODD_name[nxodd_name]/float_value should be "
                "one of the following Python types: (<class 'float'>, <class 'numpy.floating'>), as defined in the NXDL "
                "as NX_FLOAT."
            ],
            id="list-of-int-instead-of-float",
        ),
        pytest.param(
            set_to_none_in_dict(
                TEMPLATE,
                "/ENTRY[my_entry]/NXODD_name[nxodd_name]/bool_value",
                "required",
            ),
            [
                "The data entry corresponding to /ENTRY[my_entry]/NXODD_name[nxodd_name]"
                "/bool_value is"
                " required and hasn't been supplied by the reader.",
                "There were attributes set for the field /ENTRY[my_entry]/NXODD_name[nxodd_name]/bool_value, but the field does not exist.",
            ],
            id="empty-required-field",
        ),
        pytest.param(
            set_to_none_in_dict(
                TEMPLATE,
                "/ENTRY[my_entry]/NXODD_name[nxodd_two_name]/bool_value",
                "required",
            ),
            [
                "The data entry corresponding to /ENTRY[my_entry]/"
                "NXODD_name[nxodd_two_name]/bool_value is"
                " required and hasn't been supplied by the reader.",
                "There were attributes set for the field /ENTRY[my_entry]/NXODD_name[nxodd_two_name]/bool_value, but the field does not exist.",
            ],
            id="empty-required-field",
        ),
        pytest.param(
            remove_from_dict(
                TEMPLATE,
                "/ENTRY[my_entry]/NXODD_name[nxodd_name]/float_value",
                "optional",
            ),
            [
                "Unit /ENTRY[my_entry]/NXODD_name[nxodd_name]/float_value/@units in dataset without its field /ENTRY[my_entry]/NXODD_name[nxodd_name]/float_value.",
                "The attribute /ENTRY[my_entry]/NXODD_name[nxodd_name]/float_value/@units will not be written.",
            ],
            id="removed-optional-value-with-unit-remaining",
        ),
        pytest.param(
            remove_from_dict(
                remove_from_dict(
                    TEMPLATE,
                    "/ENTRY[my_entry]/NXODD_name[nxodd_name]/bool_value",
                    "required",
                ),
                "/ENTRY[my_entry]/NXODD_name[nxodd_name]/bool_value/@units",
                "required",
            ),
            [
                "The data entry corresponding to /ENTRY[my_entry]/NXODD_name[nxodd_name]/bool_value is required and hasn't been supplied by the reader."
            ],
            id="missing-required-value",
        ),
        pytest.param(
            remove_from_dict(
                TEMPLATE,
                "/ENTRY[my_entry]/NXODD_name[nxodd_name]/@group_attribute",
                "required",
            ),
            [
                'Missing attribute: "/ENTRY[my_entry]/NXODD_name[nxodd_name]/@group_attribute"'
            ],
            id="missing-required-group-attribute",
        ),
        pytest.param(
            set_whole_group_to_none(
                set_whole_group_to_none(
                    TEMPLATE,
                    "/ENTRY[my_entry]/NXODD_name",
                    "required",
                ),
                "/ENTRY[my_entry]/NXODD_name",
                "optional",
            ),
            ["The required group, /ENTRY[my_entry]/NXODD_name, hasn't been supplied."],
            id="all-required-fields-set-to-none",
        ),
        pytest.param(
            alter_dict(
                TEMPLATE,
                "/ENTRY[my_entry]/NXODD_name[nxodd_name]/date_value",
                "2022-01-22T12:14:12.05018+00:00",
            ),
            [],
            id="UTC-with-+00:00",
        ),
        pytest.param(
            alter_dict(
                TEMPLATE,
                "/ENTRY[my_entry]/NXODD_name[nxodd_name]/date_value",
                "2022-01-22T12:14:12.05018Z",
            ),
            [],
            id="UTC-with-Z",
        ),
        pytest.param(
            alter_dict(
                TEMPLATE,
                "/ENTRY[my_entry]/NXODD_name[nxodd_name]/date_value",
                "2022-01-22T12:14:12.05018-00:00",
            ),
            [
                "The value at /ENTRY[my_entry]/NXODD_name[nxodd_name]/date_value"
                " = 2022-01-22T12:14:12.05018-00:00 should be a timezone aware"
                " ISO8601 formatted str. For example, 2022-01-22T12:14:12.05018Z or 2022-01-22"
                "T12:14:12.05018+00:00."
            ],
            id="UTC-with--00:00",
        ),
        pytest.param(listify_template(TEMPLATE), "", id="lists"),
        pytest.param(
            alter_dict(
                TEMPLATE, "/ENTRY[my_entry]/NXODD_name[nxodd_name]/type", "Wrong option"
            ),
            [
                "The value at /ENTRY[my_entry]/NXODD_name[nxodd_name]/type should "
                "be one of the following"
                ": ['1st type', '2nd type', '3rd type', '4th type']"
            ],
            id="wrong-enum-choice",
        ),
        pytest.param(
            set_to_none_in_dict(
                TEMPLATE, "/ENTRY[my_entry]/optional_parent/required_child", "optional"
            ),
            [
                "The data entry corresponding to /ENTRY[my_entry]/optional_parent/"
                "required_child is required and hasn't been supplied by the reader."
            ],
            id="atleast-one-required-child-not-provided-optional-parent",
        ),
        pytest.param(
            set_to_none_in_dict(
                TEMPLATE,
                "/ENTRY[my_entry]/OPTIONAL_group[my_group]/required_field",
                "required",
            ),
            [
                "The data entry corresponding to /ENTRY[my_entry]/"
                "OPTIONAL_group[my_group]/required_field "
                "is required and hasn't been supplied by the reader."
            ],
            id="required-field-not-provided-in-variadic-optional-group",
        ),
        pytest.param(
            set_to_none_in_dict(
                TEMPLATE,
                "/ENTRY[my_entry]/OPTIONAL_group[my_group]/optional_field",
                "required",
            ),
            [],
            id="required-field-provided-in-variadic-optional-group",
        ),
        pytest.param(
            alter_dict(
                alter_dict(
                    TEMPLATE, "/ENTRY[my_entry]/optional_parent/required_child", None
                ),
                "/ENTRY[my_entry]/optional_parent/optional_child",
                None,
            ),
            [],
            id="no-child-provided-optional-parent",
        ),
        pytest.param(TEMPLATE, "", id="valid-data-dict"),
        pytest.param(
            remove_from_dict(TEMPLATE, "/ENTRY[my_entry]/required_group/description"),
            [
                "The required group, /ENTRY[my_entry]/required_group, hasn't been supplied."
            ],
            id="missing-empty-yet-required-group",
        ),
        pytest.param(
            remove_from_dict(TEMPLATE, "/ENTRY[my_entry]/required_group2/description"),
            [
                "The required group, /ENTRY[my_entry]/required_group2, hasn't been supplied."
            ],
            id="missing-empty-yet-required-group2",
        ),
        pytest.param(
            alter_dict(
                remove_from_dict(
                    TEMPLATE, "/ENTRY[my_entry]/required_group/description"
                ),
                "/ENTRY[entry]/required_group",
                None,
            ),
            [
                "The required group, /ENTRY[my_entry]/required_group, hasn't been supplied."
            ],
            id="allow-required-and-empty-group",
        ),
        pytest.param(
            remove_from_dict(
                TEMPLATE,
                "/ENTRY[my_entry]/optional_parent/req_group_in_opt_group/DATA[data]",
                "required",
            ),
            [
                "The required group, /ENTRY[my_entry]/"
                "optional_parent/req_group_in_opt_group, "
                "hasn't been supplied."
            ],
            id="req-group-in-opt-parent-removed",
        ),
        pytest.param((TEMPLATE), (""), id="opt-group-completely-removed"),
        pytest.param(
            alter_dict(
                TEMPLATE,
                "/ENTRY[my_entry]/NXODD_name[nxodd_name]/type/@array",
                ["0", 1, 2],
            ),
            [
                "The value at /ENTRY[my_entry]/NXODD_name[nxodd_name]/type/@array should be one of the following Python types: (<class 'int'>, <class 'numpy.integer'>), as defined in the NXDL as NX_INT.",
                "The value at /ENTRY[my_entry]/NXODD_name[nxodd_name]/type/@array should be one of the following: [[0, 1, 2], [2, 3, 4]]",
            ],
            id="wrong-type-array-in-attribute",
        ),
        pytest.param(
            alter_dict(
                TEMPLATE, "/ENTRY[my_entry]/NXODD_name[nxodd_name]/type/@array", [1, 2]
            ),
            [
                "The value at /ENTRY[my_entry]/NXODD_name[nxodd_name]/type/@array should be one of the following: [[0, 1, 2], [2, 3, 4]]"
            ],
            id="wrong-value-array-in-attribute",
        ),
        pytest.param(
            remove_from_dict(
                TEMPLATE,
                "/ENTRY[my_entry]/NXODD_name[nxodd_name]/number_value/@units",
                "required",
            ),
            [
                "Field /ENTRY[my_entry]/NXODD_name[nxodd_name]/number_value requires a unit in the unit category NX_ENERGY."
            ],
            id="missing-unit",
        ),
        pytest.param(
            remove_from_dict(
                TEMPLATE,
                "/ENTRY[my_entry]/NXODD_name[nxodd_name]/number_value",
                "required",
            ),
            [
                "Unit /ENTRY[my_entry]/NXODD_name[nxodd_name]/number_value/@units in dataset without its field /ENTRY[my_entry]/NXODD_name[nxodd_name]/number_value.",
                "The attribute /ENTRY[my_entry]/NXODD_name[nxodd_name]/number_value/@units will not be written.",
            ],
            id="unit-missing-field",
        ),
        pytest.param(
            alter_dict(
                TEMPLATE,
                "/ENTRY[my_entry]/required_group/illegal_name",
                1,
            ),
            [
                "Field /ENTRY[my_entry]/required_group/illegal_name written without documentation."
            ],
            id="add-undocumented-field",
        ),
        pytest.param(
            alter_dict(
                alter_dict(
                    TEMPLATE,
                    "/ENTRY[my_entry]/required_group/author",
                    "author",
                ),
                "/ENTRY[my_entry]/required_group/author/@illegal",
                "illegal_attribute",
            ),
            [
                "Attribute /ENTRY[my_entry]/required_group/author/@illegal written without documentation."
            ],
            id="add-undocumented-attribute",
        ),
        pytest.param(
            alter_dict(
                TEMPLATE,
                "/ENTRY[my_entry]/INSTRUMENT[my_instrument]/BEAM[my_beam]/@default",
                "unknown",
            ),
            [],
            id="group-with-only-attributes",
        ),
        pytest.param(
            alter_dict(
                TEMPLATE,
                "/ENTRY[my_entry]/INSTRUMENT[my_instrument]/BEAM[my_beam]/@illegal",
                "unknown",
            ),
            [
                "Attribute /ENTRY[my_entry]/INSTRUMENT[my_instrument]/BEAM[my_beam]/@illegal written without documentation."
            ],
            id="group-with-illegal-attributes",
        ),
        pytest.param(
            alter_dict(
                TEMPLATE,
                "/ENTRY[my_entry]/optional_parent/required_child/@units",
                "s",
            ),
            [
                "The unit, /ENTRY[my_entry]/optional_parent/required_child/@units = s, is being written but has no documentation."
            ],
            id="field-with-illegal-unit",
        ),
        pytest.param(
            alter_dict(
                TEMPLATE,
                "/ENTRY[my_entry]/INSTRUMENT[my_instrument]/ILLEGAL[my_source]/type",
                1,
            ),
            [
                "Field /ENTRY[my_entry]/INSTRUMENT[my_instrument]/ILLEGAL[my_source]/type written without documentation."
            ],
            id="bad-namefitting",
        ),
        pytest.param(
            alter_dict(
                TEMPLATE,
                "/ENTRY[my_entry]/data/test",
                1,
            ),
            ["Field /ENTRY[my_entry]/data/test written without documentation."],
            id="namefitting-of-illegal-named-group",
        ),
        pytest.param(
            alter_dict(
                TEMPLATE,
                "/ENTRY[my_entry]/USE[user]/name",
                "Some name",
            ),
            ["Field /ENTRY[my_entry]/USE[user]/name written without documentation."],
            id="namefitting-of-group-with-typo",
        ),
        pytest.param(
            alter_dict(
                TEMPLATE,
                "/ENTRY[my_entry]/USE[user]/test",
                "Some name",
            ),
            ["Field /ENTRY[my_entry]/USE[user]/test written without documentation."],
            id="namefitting-of-group-with-typo-and-new-field",
        ),
        pytest.param(
            alter_dict(
                TEMPLATE,
                "/ENTRY[my_entry]/duration",
                np.array([2.0, 3.0, 4.0], dtype=np.float32),
            ),
            [
                "The value at /ENTRY[my_entry]/duration should be"
                " one of the following Python types: (<class 'int'>, <class 'numpy.integer'>), as defined in the NXDL as NX_INT."
            ],
            id="baseclass-wrong-dtype",
        ),
        pytest.param(
            remove_from_dict(
                TEMPLATE,
                "/ENTRY[my_entry]/duration/@units",
                "required",
            ),
            [
                "Field /ENTRY[my_entry]/duration requires a unit in the unit category NX_TIME."
            ],
            id="baseclass-missing-unit",
        ),
        pytest.param(
            alter_dict(
                TEMPLATE,
                "/ENTRY[my_entry]/collection_time/@illegal",
                "s",
            ),
            [
                "There were attributes set for the field /ENTRY[my_entry]/collection_time, but the field does not exist.",
                "The attribute /ENTRY[my_entry]/collection_time/@illegal will not be written.",
            ],
            id="baseclass-attribute-missing-field",
        ),
        pytest.param(
            alter_dict(
                TEMPLATE,
                "/ENTRY[my_entry]/INSTRUMENT[my_instrument]/SOURCE[my_source]/type",
                "Wrong source type",
            ),
            [
                "The value at /ENTRY[my_entry]/INSTRUMENT[my_instrument]/SOURCE[my_source]/type "
                "should be one of the following: ['Spallation Neutron Source', 'Pulsed Reactor Neutron Source', "
                "'Reactor Neutron Source', 'Synchrotron X-ray Source', 'Pulsed Muon Source', 'Rotating Anode X-ray', "
                "'Fixed Tube X-ray', 'UV Laser', 'Free-Electron Laser', 'Optical Laser', 'Ion Source', 'UV Plasma Source', "
                "'Metal Jet X-ray', 'Laser', 'Dye-Laser', 'Broadband Tunable Light Source', 'Halogen lamp', 'LED', "
                "'Mercury Cadmium Telluride', 'Deuterium Lamp', 'Xenon Lamp', 'Globar', 'other']"
            ],
            id="baseclass-wrong-enum",
        ),
        pytest.param(
            alter_dict(
                TEMPLATE,
                "/ENTRY[my_entry]/INSTRUMENT[my_instrument]/SOURCE[my_source]/illegal_name",
                1,
            ),
            [
                "Field /ENTRY[my_entry]/INSTRUMENT[my_instrument]/SOURCE[my_source]/illegal_name written without documentation."
            ],
            id="baseclass-add-undocumented-field",
        ),
        pytest.param(
            alter_dict(
                TEMPLATE,
                "/ENTRY[my_entry]/INSTRUMENT[my_instrument]/SOURCE[my_source]/type/@illegal",
                "illegal_attribute",
            ),
            [
                "Attribute /ENTRY[my_entry]/INSTRUMENT[my_instrument]/SOURCE[my_source]/type/@illegal written without documentation."
            ],
            id="baseclass-add-undocumented-attribute",
        ),
        pytest.param(
            alter_dict(
                TEMPLATE,
                "/ENTRY[my_entry]/INSTRUMENT[my_instrument]/SOURCE[my_source]/illegal/@units",
                "illegal_attribute",
            ),
            [
                "Unit /ENTRY[my_entry]/INSTRUMENT[my_instrument]/SOURCE[my_source]/illegal/@units "
                "in dataset without its field /ENTRY[my_entry]/INSTRUMENT[my_instrument]/SOURCE[my_source]/illegal.",
                "The attribute /ENTRY[my_entry]/INSTRUMENT[my_instrument]/SOURCE[my_source]/illegal/@units will not be written.",
            ],
            id="baseclass-add-unit-of-missing-undocumented-field",
        ),
        pytest.param(
            alter_dict(
                alter_dict(
                    TEMPLATE,
                    "/ENTRY[my_entry]/required_group/author",
                    "author",
                ),
                "/ENTRY[my_entry]/required_group/author/@units",
                "s",
            ),
            [
                "The unit, /ENTRY[my_entry]/required_group/author/@units = s, is being written but has no documentation."
            ],
            id="baseclass-field-with-illegal-unit",
        ),
    ],
)
def test_validate_data_dict(caplog, data_dict, error_messages, request):
    """Unit test for the data validation routine."""

    def format_error_message(msg: str) -> str:
        return msg[msg.rfind("G: ") + 3 :].rstrip("\n")

<<<<<<< HEAD
    assert error_message in caplog.text


@pytest.mark.parametrize(
    "data_dict, message, log_level",
    [
        pytest.param(
            alter_dict(
                {
                    "/ENTRY[my_entry]/NXODD_name[nxodd_name]/type": "a very different type"
                },
                get_data_dict(),
            ),
            "The value at /ENTRY[my_entry]/NXODD_name[nxodd_name]/type should be on of the following strings: ['1st type', '2nd type', '3rd type', '4th type']",
            logging.WARNING,
            id="closed-enum-with-new-item",
        ),
        pytest.param(
            alter_dict(
                {
                    "/ENTRY[my_entry]/NXODD_name[nxodd_name]/type2": "a very different type"
                },
                get_data_dict(),
            ),
            "The value at /ENTRY[my_entry]/NXODD_name[nxodd_name]/type2 does not match with the enumerated items from the open enumeration: ['1st type open', '2nd type open'].",
            logging.INFO,
            id="open-enum-with-new-item",
        ),
    ],
)
def test_validation_enumeration(caplog, data_dict, message, log_level):
    with caplog.at_level(log_level):
        assert not validate_dict_against("NXtest", data_dict)[0]
    assert message in caplog.text
=======
    if not error_messages:
        with caplog.at_level(logging.WARNING):
            assert validate_dict_against("NXtest", data_dict)[0]
        assert caplog.text == ""
    else:
        if request.node.callspec.id in (
            "field-with-illegal-unit",
            "baseclass-field-with-illegal-unit",
        ):
            with caplog.at_level(logging.INFO):
                assert validate_dict_against("NXtest", data_dict)[0]
                assert error_messages[0] in caplog.text
        else:
            with caplog.at_level(logging.WARNING):
                assert not validate_dict_against("NXtest", data_dict)[0]
            assert len(caplog.records) == len(error_messages)
            for expected_message, rec in zip(error_messages, caplog.records):
                assert expected_message == format_error_message(rec.message)
>>>>>>> b83c55ed
<|MERGE_RESOLUTION|>--- conflicted
+++ resolved
@@ -30,62 +30,6 @@
     fixture_template,
 )
 
-<<<<<<< HEAD
-def get_data_dict():
-    return {
-        "/ENTRY[my_entry]/optional_parent/required_child": 1,
-        "/ENTRY[my_entry]/optional_parent/optional_child": 1,
-        "/ENTRY[my_entry]/NXODD_name[nxodd_name]/float_value": 2.0,
-        "/ENTRY[my_entry]/NXODD_name[nxodd_name]/float_value/@units": "nm",
-        "/ENTRY[my_entry]/NXODD_name[nxodd_name]/bool_value": True,
-        "/ENTRY[my_entry]/NXODD_name[nxodd_name]/bool_value/@units": "",
-        "/ENTRY[my_entry]/NXODD_name[nxodd_name]/int_value": 2,
-        "/ENTRY[my_entry]/NXODD_name[nxodd_name]/int_value/@units": "eV",
-        "/ENTRY[my_entry]/NXODD_name[nxodd_name]/posint_value": np.array(
-            [1, 2, 3], dtype=np.int8
-        ),
-        "/ENTRY[my_entry]/NXODD_name[nxodd_name]/posint_value/@units": "kg",
-        "/ENTRY[my_entry]/NXODD_name[nxodd_name]/char_value": "just chars",
-        "/ENTRY[my_entry]/NXODD_name[nxodd_name]/char_value/@units": "",
-        "/ENTRY[my_entry]/NXODD_name[nxodd_name]/type": "2nd type",
-        "/ENTRY[my_entry]/NXODD_name[nxodd_name]/type2": "2nd type open",
-        "/ENTRY[my_entry]/NXODD_name[nxodd_name]/date_value": "2022-01-22T12:14:12.05018+00:00",
-        "/ENTRY[my_entry]/NXODD_name[nxodd_name]/date_value/@units": "",
-        "/ENTRY[my_entry]/NXODD_name[nxodd_two_name]/bool_value": True,
-        "/ENTRY[my_entry]/NXODD_name[nxodd_two_name]/bool_value/@units": "",
-        "/ENTRY[my_entry]/NXODD_name[nxodd_two_name]/int_value": 2,
-        "/ENTRY[my_entry]/NXODD_name[nxodd_two_name]/int_value/@units": "eV",
-        "/ENTRY[my_entry]/NXODD_name[nxodd_two_name]/posint_value": np.array(
-            [1, 2, 3], dtype=np.int8
-        ),
-        "/ENTRY[my_entry]/NXODD_name[nxodd_two_name]/posint_value/@units": "kg",
-        "/ENTRY[my_entry]/NXODD_name[nxodd_two_name]/char_value": "just chars",
-        "/ENTRY[my_entry]/NXODD_name[nxodd_two_name]/char_value/@units": "",
-        "/ENTRY[my_entry]/NXODD_name[nxodd_two_name]/type": "2nd type",
-        "/ENTRY[my_entry]/NXODD_name[nxodd_two_name]/date_value": "2022-01-22T12:14:12.05018+00:00",
-        "/ENTRY[my_entry]/NXODD_name[nxodd_two_name]/date_value/@units": "",
-        "/ENTRY[my_entry]/OPTIONAL_group[my_group]/required_field": 1,
-        "/ENTRY[my_entry]/definition": "NXtest",
-        "/ENTRY[my_entry]/definition/@version": "2.4.6",
-        "/ENTRY[my_entry]/program_name": "Testing program",
-        "/ENTRY[my_entry]/OPTIONAL_group[my_group]/optional_field": 1,
-        "/ENTRY[my_entry]/required_group/description": "An example description",
-        "/ENTRY[my_entry]/required_group2/description": "An example description",
-        "/ENTRY[my_entry]/optional_parent/req_group_in_opt_group/data": 1,
-        "/ENTRY[my_entry]/optional_parent/req_group_in_opt_group/identifier": "my_identifier",
-        "/ENTRY[my_entry]/optional_parent/req_group_in_opt_group/identifier1": "my_identifier1",
-        "/@default": "Some NXroot attribute",
-    }
-
-
-def remove_from_dict(keys: Union[Union[List[str], Tuple[str, ...]], str], data_dict):
-    if isinstance(keys, (list, tuple)):
-        for key in keys:
-            data_dict.pop(key, None)
-    else:
-        data_dict.pop(keys)
-=======
->>>>>>> b83c55ed
 
 def set_to_none_in_dict(data_dict: Optional[Template], key: str, optionality: str):
     """Helper function to forcefully set path to 'None'"""
@@ -104,20 +48,6 @@
     if data_dict is None:
         return None
 
-<<<<<<< HEAD
-@pytest.mark.parametrize(
-    "data_dict",
-    [
-        pytest.param(get_data_dict(), id="valid-unaltered-data-dict"),
-        pytest.param(
-            remove_from_dict(
-                "/ENTRY[my_entry]/NXODD_name[nxodd_name]/float_value",
-                get_data_dict(),
-            ),
-            id="removed-optional-value",
-        ),
-    ],
-=======
     internal_dict = Template(data_dict)
     for path in data_dict[optionality]:
         if path.startswith(key):
@@ -212,7 +142,6 @@
 ] = "kg"  # pylint: disable=E1126
 TEMPLATE["required"]["/ENTRY[my_entry]/NXODD_name[nxodd_two_name]/char_value"] = (
     "just chars"  # pylint: disable=E1126
->>>>>>> b83c55ed
 )
 TEMPLATE["required"][
     "/ENTRY[my_entry]/NXODD_name[nxodd_two_name]/char_value/@units"
@@ -669,9 +598,21 @@
             [
                 "The value at /ENTRY[my_entry]/NXODD_name[nxodd_name]/type should "
                 "be one of the following"
-                ": ['1st type', '2nd type', '3rd type', '4th type']"
+                ": ['1st type', '2nd type', '3rd type', '4th type']."
             ],
             id="wrong-enum-choice",
+        ),
+        pytest.param(
+            alter_dict(
+                TEMPLATE,
+                "/ENTRY[my_entry]/NXODD_name[nxodd_name]/type2",
+                "a very different type",
+            ),
+            [
+                "The value at /ENTRY[my_entry]/NXODD_name[nxodd_name]/type2 does not match with the "
+                "enumerated items from the open enumeration: ['1st type open', '2nd type open']."
+            ],
+            id="open-enum-with-new-item",
         ),
         pytest.param(
             set_to_none_in_dict(
@@ -766,7 +707,7 @@
             ),
             [
                 "The value at /ENTRY[my_entry]/NXODD_name[nxodd_name]/type/@array should be one of the following Python types: (<class 'int'>, <class 'numpy.integer'>), as defined in the NXDL as NX_INT.",
-                "The value at /ENTRY[my_entry]/NXODD_name[nxodd_name]/type/@array should be one of the following: [[0, 1, 2], [2, 3, 4]]",
+                "The value at /ENTRY[my_entry]/NXODD_name[nxodd_name]/type/@array should be one of the following: [[0, 1, 2], [2, 3, 4]].",
             ],
             id="wrong-type-array-in-attribute",
         ),
@@ -775,7 +716,7 @@
                 TEMPLATE, "/ENTRY[my_entry]/NXODD_name[nxodd_name]/type/@array", [1, 2]
             ),
             [
-                "The value at /ENTRY[my_entry]/NXODD_name[nxodd_name]/type/@array should be one of the following: [[0, 1, 2], [2, 3, 4]]"
+                "The value at /ENTRY[my_entry]/NXODD_name[nxodd_name]/type/@array should be one of the following: [[0, 1, 2], [2, 3, 4]]."
             ],
             id="wrong-value-array-in-attribute",
         ),
@@ -935,18 +876,29 @@
         pytest.param(
             alter_dict(
                 TEMPLATE,
+                "/ENTRY[my_entry]/INSTRUMENT[my_instrument]/SOURCE[my_source]/target_material",
+                "Cu",
+            ),
+            [
+                "The value at /ENTRY[my_entry]/INSTRUMENT[my_instrument]/SOURCE[my_source]/target_material "
+                "should be one of the following: ['Ta', 'W', 'depleted_U', 'enriched_U', 'Hg', 'Pb', 'C']."
+            ],
+            id="baseclass-wrong-enum",
+        ),
+        pytest.param(
+            alter_dict(
+                TEMPLATE,
                 "/ENTRY[my_entry]/INSTRUMENT[my_instrument]/SOURCE[my_source]/type",
                 "Wrong source type",
             ),
             [
-                "The value at /ENTRY[my_entry]/INSTRUMENT[my_instrument]/SOURCE[my_source]/type "
-                "should be one of the following: ['Spallation Neutron Source', 'Pulsed Reactor Neutron Source', "
-                "'Reactor Neutron Source', 'Synchrotron X-ray Source', 'Pulsed Muon Source', 'Rotating Anode X-ray', "
-                "'Fixed Tube X-ray', 'UV Laser', 'Free-Electron Laser', 'Optical Laser', 'Ion Source', 'UV Plasma Source', "
-                "'Metal Jet X-ray', 'Laser', 'Dye-Laser', 'Broadband Tunable Light Source', 'Halogen lamp', 'LED', "
-                "'Mercury Cadmium Telluride', 'Deuterium Lamp', 'Xenon Lamp', 'Globar', 'other']"
-            ],
-            id="baseclass-wrong-enum",
+                "The value at /ENTRY[my_entry]/INSTRUMENT[my_instrument]/SOURCE[my_source]/type does not match with the enumerated "
+                "items from the open enumeration: ['Spallation Neutron Source', 'Pulsed Reactor Neutron Source', 'Reactor Neutron Source', "
+                "'Synchrotron X-ray Source', 'Pulsed Muon Source', 'Rotating Anode X-ray', 'Fixed Tube X-ray', 'UV Laser', 'Free-Electron Laser', "
+                "'Optical Laser', 'Ion Source', 'UV Plasma Source', 'Metal Jet X-ray', 'Laser', 'Dye Laser', 'Broadband Tunable Light Source', "
+                "'Halogen Lamp', 'LED', 'Mercury Cadmium Telluride Lamp', 'Deuterium Lamp', 'Xenon Lamp', 'Globar']."
+            ],
+            id="baseclass-open-enum-with-new-item",
         ),
         pytest.param(
             alter_dict(
@@ -1006,42 +958,6 @@
     def format_error_message(msg: str) -> str:
         return msg[msg.rfind("G: ") + 3 :].rstrip("\n")
 
-<<<<<<< HEAD
-    assert error_message in caplog.text
-
-
-@pytest.mark.parametrize(
-    "data_dict, message, log_level",
-    [
-        pytest.param(
-            alter_dict(
-                {
-                    "/ENTRY[my_entry]/NXODD_name[nxodd_name]/type": "a very different type"
-                },
-                get_data_dict(),
-            ),
-            "The value at /ENTRY[my_entry]/NXODD_name[nxodd_name]/type should be on of the following strings: ['1st type', '2nd type', '3rd type', '4th type']",
-            logging.WARNING,
-            id="closed-enum-with-new-item",
-        ),
-        pytest.param(
-            alter_dict(
-                {
-                    "/ENTRY[my_entry]/NXODD_name[nxodd_name]/type2": "a very different type"
-                },
-                get_data_dict(),
-            ),
-            "The value at /ENTRY[my_entry]/NXODD_name[nxodd_name]/type2 does not match with the enumerated items from the open enumeration: ['1st type open', '2nd type open'].",
-            logging.INFO,
-            id="open-enum-with-new-item",
-        ),
-    ],
-)
-def test_validation_enumeration(caplog, data_dict, message, log_level):
-    with caplog.at_level(log_level):
-        assert not validate_dict_against("NXtest", data_dict)[0]
-    assert message in caplog.text
-=======
     if not error_messages:
         with caplog.at_level(logging.WARNING):
             assert validate_dict_against("NXtest", data_dict)[0]
@@ -1050,6 +966,8 @@
         if request.node.callspec.id in (
             "field-with-illegal-unit",
             "baseclass-field-with-illegal-unit",
+            "open-enum-with-new-item",
+            "baseclass-open-enum-with-new-item",
         ):
             with caplog.at_level(logging.INFO):
                 assert validate_dict_against("NXtest", data_dict)[0]
@@ -1059,5 +977,4 @@
                 assert not validate_dict_against("NXtest", data_dict)[0]
             assert len(caplog.records) == len(error_messages)
             for expected_message, rec in zip(error_messages, caplog.records):
-                assert expected_message == format_error_message(rec.message)
->>>>>>> b83c55ed
+                assert expected_message == format_error_message(rec.message)