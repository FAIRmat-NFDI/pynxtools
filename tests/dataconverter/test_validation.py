--- conflicted
+++ resolved
@@ -30,60 +30,6 @@
     fixture_template,
 )
 
-<<<<<<< HEAD
-def get_data_dict():
-    return {
-        "/ENTRY[my_entry]/optional_parent/required_child": 1,
-        "/ENTRY[my_entry]/optional_parent/optional_child": 1,
-        "/ENTRY[my_entry]/NXODD_name[nxodd_name]/float_value_no_attr": 2.0,
-        "/ENTRY[my_entry]/NXODD_name[nxodd_name]/float_value": 2.0,
-        "/ENTRY[my_entry]/NXODD_name[nxodd_name]/float_value/@units": "nm",
-        "/ENTRY[my_entry]/NXODD_name[nxodd_name]/bool_value": True,
-        "/ENTRY[my_entry]/NXODD_name[nxodd_name]/bool_value/@units": "",
-        "/ENTRY[my_entry]/NXODD_name[nxodd_name]/int_value": 2,
-        "/ENTRY[my_entry]/NXODD_name[nxodd_name]/int_value/@units": "eV",
-        "/ENTRY[my_entry]/NXODD_name[nxodd_name]/posint_value": np.array(
-            [1, 2, 3], dtype=np.int8
-        ),
-        "/ENTRY[my_entry]/NXODD_name[nxodd_name]/posint_value/@units": "kg",
-        "/ENTRY[my_entry]/NXODD_name[nxodd_name]/char_value": "just chars",
-        "/ENTRY[my_entry]/NXODD_name[nxodd_name]/char_value/@units": "",
-        "/ENTRY[my_entry]/NXODD_name[nxodd_name]/type": "2nd type",
-        "/ENTRY[my_entry]/NXODD_name[nxodd_name]/date_value": "2022-01-22T12:14:12.05018+00:00",
-        "/ENTRY[my_entry]/NXODD_name[nxodd_name]/date_value/@units": "",
-        "/ENTRY[my_entry]/NXODD_name[nxodd_two_name]/bool_value": True,
-        "/ENTRY[my_entry]/NXODD_name[nxodd_two_name]/bool_value/@units": "",
-        "/ENTRY[my_entry]/NXODD_name[nxodd_two_name]/int_value": 2,
-        "/ENTRY[my_entry]/NXODD_name[nxodd_two_name]/int_value/@units": "eV",
-        "/ENTRY[my_entry]/NXODD_name[nxodd_two_name]/posint_value": np.array(
-            [1, 2, 3], dtype=np.int8
-        ),
-        "/ENTRY[my_entry]/NXODD_name[nxodd_two_name]/posint_value/@units": "kg",
-        "/ENTRY[my_entry]/NXODD_name[nxodd_two_name]/char_value": "just chars",
-        "/ENTRY[my_entry]/NXODD_name[nxodd_two_name]/char_value/@units": "",
-        "/ENTRY[my_entry]/NXODD_name[nxodd_two_name]/type": "2nd type",
-        "/ENTRY[my_entry]/NXODD_name[nxodd_two_name]/date_value": "2022-01-22T12:14:12.05018+00:00",
-        "/ENTRY[my_entry]/NXODD_name[nxodd_two_name]/date_value/@units": "",
-        "/ENTRY[my_entry]/OPTIONAL_group[my_group]/required_field": 1,
-        "/ENTRY[my_entry]/definition": "NXtest",
-        "/ENTRY[my_entry]/definition/@version": "2.4.6",
-        "/ENTRY[my_entry]/program_name": "Testing program",
-        "/ENTRY[my_entry]/OPTIONAL_group[my_group]/optional_field": 1,
-        "/ENTRY[my_entry]/required_group/description": "An example description",
-        "/ENTRY[my_entry]/required_group2/description": "An example description",
-        "/ENTRY[my_entry]/optional_parent/req_group_in_opt_group/DATA[data]": 1,
-        "/@default": "Some NXroot attribute",
-    }
-
-
-def remove_from_dict(keys: Union[Union[List[str], Tuple[str, ...]], str], data_dict):
-    if isinstance(keys, (list, tuple)):
-        for key in keys:
-            data_dict.pop(key, None)
-    else:
-        data_dict.pop(keys)
-=======
->>>>>>> 25fe60ed
 
 def set_to_none_in_dict(data_dict: Optional[Template], key: str, optionality: str):
     """Helper function to forcefully set path to 'None'"""
@@ -242,11 +188,6 @@
 
 # pylint: disable=too-many-arguments
 @pytest.mark.parametrize(
-<<<<<<< HEAD
-    "data_dict, ignore_undocumented",
-    [
-        pytest.param(get_data_dict(), True, id="valid-unaltered-data-dict"),
-=======
     "data_dict,error_message",
     [
         pytest.param(
@@ -547,7 +488,6 @@
             ),
             id="empty-required-field",
         ),
->>>>>>> 25fe60ed
         pytest.param(
             remove_from_dict(
                 remove_from_dict(
@@ -571,29 +511,9 @@
                 "/ENTRY[my_entry]/NXODD_name[nxodd_name]/float_value_no_attr",
                 "optional",
             ),
-<<<<<<< HEAD
-            False,
-            id="removed-optional-value",
-        ),
-    ],
-)
-def test_valid_data_dict(caplog, data_dict, ignore_undocumented):
-    with caplog.at_level(logging.WARNING):
-        assert validate_dict_against(
-            "NXtest", data_dict, ignore_undocumented=ignore_undocumented
-        )[0]
-
-    assert caplog.text == ""
-
-
-@pytest.mark.parametrize(
-    "data_dict, error_message_1, error_message_2",
-    [
-=======
             "",
             id="removed-optional-value",
         ),
->>>>>>> 25fe60ed
         pytest.param(
             remove_from_dict(
                 TEMPLATE,
