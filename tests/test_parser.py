--- conflicted
+++ resolved
@@ -89,14 +89,11 @@
     node = nexus.get_node_at_nxdl_path("/ENTRY/derived_parameters", elem=elem)
     assert node.attrib["type"] == "NXcollection"
 
-<<<<<<< HEAD
-=======
     nxdl_file_path = "nexusparser/definitions/applications/NXem_nion.nxdl.xml"
     elem = ET.parse(nxdl_file_path).getroot()
     node = nexus.get_node_at_nxdl_path("/ENTRY/em_lab/hadf/SCANBOX_EM", elem=elem)
     assert node.attrib["type"] == "NXscanbox_em"
 
->>>>>>> bb3ef769
 
 def test_example():
     """Tests if parser can parse our example data
