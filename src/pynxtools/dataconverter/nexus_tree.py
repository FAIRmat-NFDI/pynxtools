#
# Copyright The pynxtools Authors.
#
# This file is part of pynxtools.
# See https://github.com/FAIRmat-NFDI/pynxtools for further info.
#
# Licensed under the Apache License, Version 2.0 (the "License");
# you may not use this file except in compliance with the License.
# You may obtain a copy of the License at
#
#     http://www.apache.org/licenses/LICENSE-2.0
#
# Unless required by applicable law or agreed to in writing, software
# distributed under the License is distributed on an "AS IS" BASIS,
# WITHOUT WARRANTIES OR CONDITIONS OF ANY KIND, either express or implied.
# See the License for the specific language governing permissions and
# limitations under the License.
#
"""
`NexusNode` and its subclasses are a tree implementation based on anytree.
They are used to represent the structure of an NeXus application definition.

The `NexusNode` representation is typically spares, i.e., it only contains
everything present in the application definition.
However, all necessary parameters are added from the inheritance chain
on the fly when the tree is generated.

It also allows for adding further nodes from the inheritance chain on the fly.
"""

from functools import reduce
from typing import Any, List, Literal, Optional, Set, Tuple, Union

import lxml.etree as ET
from anytree.node.nodemixin import NodeMixin

from pynxtools.dataconverter.helpers import (
    get_all_parents_for,
    get_nxdl_root_and_path,
    is_variadic,
    is_appdef,
    remove_namespace_from_tag,
)
from pynxtools.definitions.dev_tools.utils.nxdl_utils import (
    get_nx_namefit,
    is_name_type,
)

NexusType = Literal[
    "NX_BINARY",
    "NX_BOOLEAN",
    "NX_CCOMPLEX",
    "NX_CHAR",
    "NX_CHAR_OR_NUMBER",
    "NX_COMPLEX",
    "NX_DATE_TIME",
    "NX_FLOAT",
    "NX_INT",
    "NX_NUMBER",
    "NX_PCOMPLEX",
    "NX_POSINT",
    "NX_QUATERNION",
    "NX_UINT",
]

NexusUnitCategory = Literal[
    "NX_ANGLE",
    "NX_ANY",
    "NX_AREA",
    "NX_CHARGE",
    "NX_COUNT",
    "NX_CROSS_SECTION",
    "NX_CURRENT",
    "NX_DIMENSIONLESS",
    "NX_EMITTANCE",
    "NX_ENERGY",
    "NX_FLUX",
    "NX_FREQUENCY",
    "NX_LENGTH",
    "NX_MASS",
    "NX_MASS_DENSITY",
    "NX_MOLECULAR_WEIGHT",
    "NX_PERIOD",
    "NX_PER_AREA",
    "NX_PER_LENGTH",
    "NX_POWER",
    "NX_PRESSURE",
    "NX_PULSES",
    "NX_SCATTERING_LENGTH_DENSITY",
    "NX_SOLID_ANGLE",
    "NX_TEMPERATURE",
    "NX_TIME",
    "NX_TIME_OF_FLIGHT",
    "NX_TRANSFORMATION",
    "NX_UNITLESS",
    "NX_VOLTAGE",
    "NX_VOLUME",
    "NX_WAVELENGTH",
    "NX_WAVENUMBER",
]

# This is the NeXus namespace for finding tags.
# It's updated from the nxdl file when `generate_tree_from` is called.
namespaces = {"nx": "http://definition.nexusformat.org/nxdl/3.1"}


class NexusNode(NodeMixin):
    """
    A NexusNode represents one node in the NeXus tree.
    It can be either a `group`, `field`, `attribute` or `choice` for which it has
    respective subclasses.

    Args:
        name (str):
            The name of the node.
        type (Literal["group", "field", "attribute", "choice"]):
            The type of the node, e.g., xml tag in the nxdl file.
        name_type (Optional["specified", "any", "partial"]):
            The nameType of the node.
            Defaults to "specified".
        optionality (Literal["required", "recommended", "optional"], optional):
            The optionality of the node.
            This is automatically set on init (in the respective subclasses)
            based on the values found in the nxdl file.
            Defaults to "required".
        variadic (bool):
            True if the node name is variadic and can be matched against multiple names.
            This is set automatically on init and will be True if the `nameTYPE` is "any"
            or "partial" and False otherwise.
            Defaults to False.
        inheritance (List[InstanceOf[ET._Element]]):
            The inheritance chain of the node.
            The first element of the list is the xml representation of this node.
            All following elements are the xml nodes of the node if these are
            present in parent classes.
            Defaults to [].
        parent: (Optional[NexusNode]):
            The parent of the node.
            This is used by anytree to automatically build parents and children relations
            for a tree, i.e., setting the parent of a node is enough to add it to the tree
            and to its parent's children.
            For the root this is None.
        is_a: List["NexusNode"]:
            A list of NexusNodes the current node represents.
            This is used for attaching siblings to the current node, e.g.,
            if the parent appdef has a field `DATA(NXdata)` and the current appdef
            has a field `my_data(NXdata)` the relation `my_data` `is_a` `DATA` is set.
        parent_of: List["NexusNode"]:
            The inverse of the above `is_a`. In the example case
            `DATA` `parent_of` `my_data`.
    """

    name: str
    type: Literal["group", "field", "attribute", "choice"]
    name_type: Optional[Literal["specified", "any", "partial"]] = "specified"
    optionality: Literal["required", "recommended", "optional"] = "required"
    variadic: bool = False
    inheritance: List[ET._Element]
    is_a: List["NexusNode"]
    parent_of: List["NexusNode"]

    def _set_optionality(self):
        """
        Sets the optionality of the current node
        if `recommended`, `required` or `optional` is set.
        Also sets the field to optional if `maxOccurs == 0` or to required
        if `maxOccurs > 0`.
        """
        if not self.inheritance:
            return
        if self.inheritance[0].attrib.get("recommended"):
            self.optionality = "recommended"
        elif self.inheritance[0].attrib.get("required") or (
            isinstance(self, NexusGroup)
            and self.occurrence_limits[0] is not None
            and self.occurrence_limits[0] > 0
        ):
            self.optionality = "required"
        elif self.inheritance[0].attrib.get("optional") or (
            isinstance(self, NexusGroup) and self.occurrence_limits[0] == 0
        ):
            self.optionality = "optional"

    def __init__(
        self,
        name: str,
        type: Literal["group", "field", "attribute", "choice"],
        name_type: Optional[Literal["specified", "any", "partial"]] = "specified",
        optionality: Literal["required", "recommended", "optional"] = "required",
        variadic: Optional[bool] = None,
        parent: Optional["NexusNode"] = None,
        inheritance: Optional[List[Any]] = None,
    ) -> None:
        super().__init__()
        self.name = name
        self.type = type
        self.name_type = name_type
        self.optionality = optionality
        self.variadic = is_variadic(self.name, self.name_type)
        if variadic is not None:
            self.variadic = variadic
        if inheritance is not None:
            self.inheritance = inheritance
        else:
            self.inheritance = []
        self.parent = parent
        self.is_a = []
        self.parent_of = []

    def _construct_inheritance_chain_from_parent(self):
        """
        Builds the inheritance chain of the current node based on the parent node.
        """
        if self.parent is None:
            return
        for xml_elem in self.parent.inheritance:
            elem = xml_elem.find(
                f"nx:{self.type}/[@name='{self.name}']", namespaces=namespaces
            )
            if elem is not None:
                self.inheritance.append(elem)

    def get_path(self) -> str:
        """
        Gets the path of the current node based on the node name.

        Returns:
            str: The full path up to the parent of the current node.
        """
        current_node = self
        names: List[str] = []
        while current_node.parent is not None:
            names.insert(0, current_node.name)
            current_node = current_node.parent
        return "/" + "/".join(names)

    def search_add_child_for_multiple(
        self, names: Tuple[str, ...]
    ) -> Optional["NexusNode"]:
        """
        Searchs and adds a child with one of the names in `names` to the current node.
        This calls `search_add_child_for` repeatedly until a child is found.
        The found child is then returned.

        Args:
            name (Tuple[str, ...]):
                A tuple of names of the child to search for.

        Returns:
            Optional["NexusNode"]:
                The first matching NexusNode for the child name.
                If no child is found at all None is returned.
        """
        for name in names:
            child = self.search_add_child_for(name)
            if child is not None:
                return child
        return None

    def search_add_child_for(self, name: str) -> Optional["NexusNode"]:
        """
        This searches a child with name `name` in the current node.
        If the child is not found as a direct child,
        it will search in the inheritance chain and add the child to the tree.

        Args:
            name (str):
                Name of the child to search for.

        Returns:
            Optional[NexusNode]:
                The node of the child which was added. None if no child was found.
        """
        tags = (
            "*[self::nx:field or self::nx:group "
            "or self::nx:attribute or self::nx:choice]"
        )
        for elem in self.inheritance:
            xml_elem = elem.xpath(
                f"{tags}[@name='{name}']",
                namespaces=namespaces,
            )
            if not xml_elem and name.isupper():
                xml_elem = elem.xpath(
                    f"{tags}[@type='NX{name.lower()}' and not(@name)]",
                    namespaces=namespaces,
                )
            if not xml_elem:
                continue
            existing_child = self.get_child_for(xml_elem[0])
            if existing_child is None:
                return self.add_node_from(xml_elem[0])
            return existing_child
        return None

    def get_child_for(self, xml_elem: ET._Element) -> Optional["NexusNode"]:
        """
        Get the child of the current node, which matches xml_elem.

        Args:
            xml_elem (ET._Element): The xml element to search in the children.

        Returns:
            Optional["NexusNode"]:
                The NexusNode containing the children.
                None if there is no initialised children for the xml_node.
        """
        for child in self.children:
            if child.inheritance and child.inheritance[0] == xml_elem:
                return child
        return None

    def get_all_direct_children_names(
        self,
        node_type: Optional[str] = None,
        nx_class: Optional[str] = None,
        depth: Optional[int] = None,
        only_appdef: bool = False,
    ) -> Set[str]:
        """
        Get all children names of the current node up to a certain depth.
        Only `field`, `group` `choice` or `attribute` are considered as children.

        Args:
            node_type (Optional[str], optional):
                The tags of the children to consider.
                This should either be "field", "group", "choice" or "attribute".
                If None all tags are considered.
                Defaults to None.
            nx_class (Optional[str], optional):
                The NeXus class of the group to consider.
                This is only used if `node_type` is "group".
                It should contain the preceding `NX` and the class name in lowercase,
                e.g., "NXentry".
                Defaults to None.
            depth (Optional[int], optional):
                The inheritance depth up to which get children names.
                `depth=1` will return only the children of the current node.
                `depth=None` will return all children names of all parents.
                Defaults to None.
            only_appdef (bool, optional):
                Only considers appdef nodes as children.
                Defaults to False.

        Raises:
            ValueError: If depth is not int or negativ.

        Returns:
            Set[str]: A set of children names.
        """
        if depth is not None and (not isinstance(depth, int) or depth < 0):
            raise ValueError("Depth must be a positive integer or None")

        tag_type = ""
        if node_type == "group" and nx_class is not None:
            tag_type = f"[@type='{nx_class}']"

        if node_type is not None:
            search_tags = f"nx:{node_type}{tag_type}"
        else:
            search_tags = (
                "*[self::nx:field or self::nx:group "
                "or self::nx:attribute or self::nx:choice]"
            )

        names = set()
        for elem in self.inheritance[:depth]:
            if only_appdef and not is_appdef(elem):
                break

            for subelems in elem.xpath(search_tags, namespaces=namespaces):
                if "name" in subelems.attrib:
                    names.add(subelems.attrib["name"])
                elif "type" in subelems.attrib:
                    names.add(subelems.attrib["type"][2:].upper())

        return names

    def required_fields_and_attrs_names(
        self,
        prev_path: str = "",
        level: Literal["required", "recommended", "optional"] = "required",
    ) -> List[str]:
        """
        Gets all required fields and attributes names of the current node and its children.

        Args:
            prev_path (str, optional):
                The path prefix to attach to the names found at this node. Defaults to "".
            level (Literal["required", "recommended", "optional"], optional):
                Denotes which level of requiredness should be returned.
                Setting this to `required` will return only required fields and attributes.
                Setting this to `recommended` will return
                both required and recommended fields and attributes.
                Setting this to "optional" will return all fields and attributes
                directly present in the application definition but no fields
                inherited from the base classes.
                Defaults to "required".

        Returns:
            List[str]: A list of required fields and attributes names.
        """
        lvl_map = {
            "required": ("required",),
            "recommended": ("recommended", "required"),
            "optional": ("optional", "recommended", "required"),
        }

        req_children = []
        optionalities = lvl_map.get(level, ("required",))
        for child in self.children:
            if child.optionality not in optionalities:
                continue

            if child.type == "attribute":
                req_children.append(f"{prev_path}/@{child.name}")
                continue

            if child.type == "field":
                req_children.append(f"{prev_path}/{child.name}")
                if isinstance(child, NexusEntity) and child.unit is not None:
                    req_children.append(f"{prev_path}/{child.name}/@units")

            req_children.extend(
                child.required_fields_and_attrs_names(
                    prev_path=f"{prev_path}/{child.name}", level=level
                )
            )

        return req_children

    def get_docstring(self, depth: Optional[int] = None) -> List[str]:
        """
        Gets the docstrings of the current node and its parents up to a certain depth.

        Args:
            depth (Optional[int], optional):
                The depth up to which to retrieve the docstrings.
                If this is None all docstrings of all parents are returned.
                Defaults to None.

        Raises:
            ValueError: If depth is not int or negativ.

        Returns:
            List[str]: A list of docstrings one for each parent doc.
        """
        if depth is not None and depth < 0:
            raise ValueError("Depth must be a positive integer or None")

        docstrings = []
        for elem in self.inheritance[:depth][::-1]:
            doc = elem.find("nx:doc", namespaces=namespaces)
            if doc is not None:
                docstrings.append(doc.text)

        return docstrings

    def _build_inheritance_chain(self, xml_elem: ET._Element) -> List[ET._Element]:
        """
        Builds the inheritance chain based on the given xml node and the inheritance
        chain of this node.

        Args:
            xml_elem (ET._Element): The xml element to build the inheritance chain for.

        Returns:
            List[ET._Element]:
                The list of xml nodes representing the inheritance chain.
                This represents the direct field or group inside the specific xml file.
        """
        name = xml_elem.attrib.get("name")

        inheritance_chain = [xml_elem]
        inheritance = iter(self.inheritance)
        for elem in inheritance:
            # Walk until the file the xml_elem is part of
            # and discard all previous files
            if elem.base == xml_elem.base:
                break
        for elem in inheritance:
            inherited_elem = elem.xpath(
                f"nx:group[@type='{xml_elem.attrib['type']}' and @name='{name}']"
                if name is not None
                else f"nx:group[@type='{xml_elem.attrib['type']}' and not(@name)]",
                namespaces=namespaces,
            )
            if not inherited_elem and name is not None:
                # Try to namefit
                groups = elem.findall(
                    f"nx:group[@type='{xml_elem.attrib['type']}']",
                    namespaces=namespaces,
                )
                best_group = None
                best_score = -1
                for group in groups:
                    group_name = (
                        group.attrib.get("name")
                        if "name" in group.attrib
                        else group.attrib["type"][2:].upper()
                    )

                    if "name" in group.attrib:
                        group_name_type = group.attrib.get("nameType", "specified")

                    else:
                        group_name_type = group.attrib.get("nameType", "any")

                    if not is_variadic(group_name, group_name_type):
                        continue

                    group_name_any = is_name_type(group, "any")
                    group_name_partial = is_name_type(group, "partial")

                    score = get_nx_namefit(
                        name, group_name, group_name_any, group_name_partial
                    )
                    if score >= best_score:
                        best_group = group
                        best_score = score

                if best_group is not None:
                    inherited_elem = [best_group]

            if inherited_elem and inherited_elem[0] not in inheritance_chain:
                inheritance_chain.append(inherited_elem[0])
        bc_xml_root, _ = get_nxdl_root_and_path(xml_elem.attrib["type"])
        inheritance_chain.append(bc_xml_root)
        inheritance_chain += get_all_parents_for(bc_xml_root)

        return inheritance_chain

    def add_node_from(self, xml_elem: ET._Element) -> Optional["NexusNode"]:
        """
        Adds a children node to this node based on an xml element.
        The appropriate subclass is chosen based on the xml tag.

        Args:
            xml_elem (lxml.etree._Element):
                The nxdl xml node. Defaults to None.

        Returns:
            Optional["NexusNode"]:
                The children node which was added.
                None if the tag of the xml element is not known.
        """
        default_optionality = "required" if is_appdef(xml_elem) else "optional"
        tag = remove_namespace_from_tag(xml_elem.tag)

        name_type = xml_elem.attrib.get("nameType", "specified")

        if tag in ("field", "attribute"):
            name = xml_elem.attrib.get("name")

            current_elem = NexusEntity(
                parent=self,
                name=name,
                name_type=name_type,
                type=tag,
                optionality=default_optionality,
            )
        elif tag == "group":
            name = xml_elem.attrib.get("name")
            if not name:
                name = xml_elem.attrib["type"][2:].upper()
                name_type = "any"

            inheritance_chain = self._build_inheritance_chain(xml_elem)
            current_elem = NexusGroup(
                parent=self,
                type=tag,
                name=name,
                name_type=name_type,
                nx_class=xml_elem.attrib["type"],
                inheritance=inheritance_chain,
                optionality=default_optionality,
            )
        elif tag == "choice":
            current_elem = NexusChoice(
                parent=self,
                name=xml_elem.attrib["name"],
                name_type=name_type,
                optionality=default_optionality,
            )
        else:
            # TODO: Tags: link
            # We don't know the tag, skip processing children of it
            # TODO: Add logging or raise an error as this is not a known nxdl tag
            return None

        return current_elem

    def add_inherited_node(self, name: str) -> Optional["NexusNode"]:
        """
        Adds a children node to this node based on the inheritance chain of the node.

        Args:
            name (str): The name of the node to add.

        Returns:
            Optional["NexusNode"]:
                The NexusNode which was added.
                None if no matching subelement was found to add.
        """
        for elem in self.inheritance:
            xml_elem = elem.xpath(
                "*[self::nx:field or self::nx:group or"
                f" self::nx:attribute or self::nx:choice][@name='{name}']",
                namespaces=namespaces,
            )
            if not xml_elem:
                # Find group by naming convention
                xml_elem = elem.xpath(
                    "*[self::nx:group or self::nx:choice]"
                    f"[@type='NX{name.lower()}' and not(@name)]",
                    namespaces=namespaces,
                )
            if xml_elem:
                return self.add_node_from(xml_elem[0])
        return None


class NexusChoice(NexusNode):
    """
    A representation of a NeXus choice.
    It just collects children of the choice from which to choose one.

    Args:
        type (Literal["choice"]):
            Just ties this node to the choice tag in the nxdl file.
            Should and cannot be manually altered.
            Defaults to "choice".
    """

    type: Literal["choice"] = "choice"

    def __init__(self, **data) -> None:
        super().__init__(type=self.type, **data)
        self._construct_inheritance_chain_from_parent()
        self._set_optionality()


class NexusGroup(NexusNode):
    """
    A NexusGroup represents a group in the NeXus tree
    adding the nx_class and occurrence_limits to the NexusNode.

    Args:
        nx_class (str):
        occurence_limits (Tuple[Optional[int], Optional[int]]):
            Denotes the minimum and maximum number of occurrences of the group.
            First element denotes the minimum, second one the maximum.
            If the respective value is None, then there is no limit.
            This is set automatically on init based on the values found in the nxdl file.
            Defaults to (None, None).
    """

    nx_class: str
    occurrence_limits: Tuple[
        # TODO: Use Annotated[int, Field(strict=True, ge=0)] for py>3.8
        Optional[int],
        Optional[int],
    ] = (None, None)

    def _check_sibling_namefit(self):
        """
        Namefits siblings at the current tree level if they are not part of the same
        appdef or base class.
        The function fills the `parent_of` property of this node and the `is_a` property
        of the connected nodes to represent the relation.
        It also adapts the optionality if enough required children are present.
        """
        if self.variadic:
            return

        for elem in self.inheritance[1:]:
            parent = elem.getparent()

            if parent is None:
                continue
            siblings = parent.findall(
                f"nx:group[@type='{self.nx_class}']", namespaces=namespaces
            )

            for sibling in siblings:
                sibling_name = (
                    sibling.attrib.get("name")
                    if "name" in sibling.attrib
                    else sibling.attrib["type"][2:].upper()
                )

                if "name" in sibling.attrib:
                    sibling_name_type = sibling.attrib.get("nameType", "specified")
                else:
                    sibling_name_type = sibling.attrib.get("nameType", "any")

                if not is_variadic(sibling_name, sibling_name_type):
                    continue

                sibling_name_any = is_name_type(sibling, "any")
                sibling_name_partial = is_name_type(sibling, "partial")

                if (
                    get_nx_namefit(
                        self.name, sibling_name, sibling_name_any, sibling_name_partial
                    )
                    < 0
                ):
                    continue

                sibling_node = self.parent.get_child_for(sibling)

                if sibling_node is None:
                    sibling_node = self.parent.add_node_from(sibling)
                self.is_a.append(sibling_node)
                sibling_node.parent_of.append(self)

                min_occurs = (
                    (1 if sibling_node.optionality == "required" else 0)
                    if sibling_node.occurrence_limits[0] is None
                    else sibling_node.occurrence_limits[0]
                )

                required_children = reduce(
                    lambda x, y: x + (1 if y.optionality == "required" else 0),
                    sibling_node.parent_of,
                    0,
                )

                if (
                    sibling_node.optionality == "required"
                    and required_children >= min_occurs
                ):
                    sibling_node.optionality = "optional"
                break
            else:
                continue
            break

    def _set_occurence_limits(self):
        """
        Sets the occurence limits of the current group.
        Searches the inheritance chain until a value is found.
        Otherwise, the occurence_limits are set to (None, None).
        """
        if not self.inheritance:
            return
        xml_elem = self.inheritance[0]
        max_occurs = (
            None
            if xml_elem.attrib.get("maxOccurs") == "unbounded"
            or xml_elem.attrib.get("maxOccurs") is None
            else int(xml_elem.attrib.get("maxOccurs"))
        )
        self.occurrence_limits = (
            int(xml_elem.attrib.get("minOccurs"))
            if xml_elem.attrib.get("minOccurs") is not None
            else None,
            max_occurs,
        )

    def __init__(self, nx_class: str, **data) -> None:
        super().__init__(**data)
        self.nx_class = nx_class
        self._set_occurence_limits()
        self._set_optionality()
        self._check_sibling_namefit()

    def __repr__(self) -> str:
        if self.type == "attribute":
            return f"@{self.name} ({self.optionality[:3]})"
        return f"{self.name} ({self.optionality[:3]})"

    # def __repr__(self) -> str:
    #     inh_str = "\n   ".join(str(parent.attrib) for parent in self.inheritance)
    #     sib_str = "\n   ".join(str(sibling) for sibling in self.is_a)

    #     inh_part = f"\n inh:\n   {inh_str}" if inh_str else ""
    #     sib_part = f"\n sib: {sib_str}" if sib_str else ""

    #     return f"{self.nx_class[2:].upper()}[{self.name.lower()}] ({self.optionality}, nameType: {self.name_type}{inh_part}{sib_part})"


class NexusEntity(NexusNode):
    """
    A NexusEntity represents a field or an attribute in the NeXus tree.

    Args:
        type (Literal["field", "attribute"]):
            The type of the entity is restricted to either a `field` or an `attribute`.
        unit (Optional[NexusUnitCategory]):
            The unit of the entity.
            This is set automatically on init based on the values found in the nxdl file.
            Also the base classes of these entities are considered.
            Defaults to None.
        dtype (NexusType):
            The nxdl datatype of the entity.
            This is set automatically on init based on the values found in the nxdl file.
            Also the base classes of these entities are considered.
            If it is not present in any of the xml nodes, it will be set to `NX_CHAR`.
            Defaults to "NX_CHAR".
        items (Optional[List[str]]):
            This is a restriction of the field value to a list of items.
            Only applies to nodes of dtype `NX_CHAR`.
            This is set automatically on init based on the values found in the nxdl file.
            Also the base classes of these entities are considered.
            If there is no restriction this is set to None.
            Defaults to None.
        shape (Optional[Tuple[Optional[int], ...]]):
            The shape of the entity as given by the dimensions tag.
            This is set automatically on init based on the values found in the nxdl file.
            Also the base classes of these entities are considered.
            If there is no dimension present in any of the xml nodes, it will be set to None.
            Contains None for unbounded dimensions.
            Symbols in either the `rank` or `value` attribute are not considered
            and result in an unbounded shape.
            Defaults to None.
    """

    type: Literal["field", "attribute"]
    unit: Optional[NexusUnitCategory] = None
    dtype: NexusType = "NX_CHAR"
<<<<<<< HEAD
    items: Optional[List[str]] = None
    open_enum: bool = False
=======
    items: Optional[List[Any]] = None
>>>>>>> b83c55ed
    shape: Optional[Tuple[Optional[int], ...]] = None

    def _set_type(self):
        """
        Sets the dtype of the current entity based on the values in the inheritance chain.
        The first vale found is used.
        """
        for elem in self.inheritance:
            if "type" in elem.attrib:
                self.dtype = elem.attrib["type"]
                return

    def _set_unit(self):
        """
        Sets the unit of the current entity based on the values in the inheritance chain.
        The first vale found is used.
        """
        for elem in self.inheritance:
            if "units" in elem.attrib:
                self.unit = elem.attrib["units"]
                return

    def _set_items_and_enum_type(self):
        """
        Sets the enumeration items of the current entity
        based on the values in the inheritance chain.
        The first vale found is used.
        """
        for elem in self.inheritance:
            enum = elem.find(f"nx:enumeration", namespaces=namespaces)

            if enum is not None:
                if enum.attrib.get("open") == "true":
                    self.open_enum = True
                self.items = []
                for items in enum.findall(f"nx:item", namespaces=namespaces):
                    value = items.attrib["value"]
                    if value[0] == "[" and value[-1] == "]":
                        import ast

                        try:
                            self.items.append(ast.literal_eval(value))
                        except (ValueError, SyntaxError):
                            raise Exception(
                                f"Error parsing enumeration item in the provided NXDL: {value}"
                            )
                    else:
                        self.items.append(value)
                return

    def _set_shape(self):
        """
        Sets the shape of the current entity based on the values in the inheritance chain.
        The first vale found is used.
        """
        for elem in self.inheritance:
            dimension = elem.find(f"nx:dimensions", namespaces=namespaces)
            if dimension is not None:
                break
        if not self.inheritance or dimension is None:
            return

        rank = dimension.attrib.get("rank")
        if rank is not None and not isinstance(rank, int):
            try:
                int(rank)
            except ValueError:
                # TODO: Handling of symbols
                return
        xml_dim = dimension.findall("nx:dim", namespaces=namespaces)
        rank = rank if rank is not None else len(xml_dim)
        dims: List[Optional[int]] = [None] * int(rank)
        for dim in xml_dim:
            idx = int(dim.attrib["index"])
            if "value" not in dim.attrib:
                # This is probably an old dim element with ref
                return
            try:
                value = int(dim.attrib["value"])
                dims[idx - 1] = value
            except ValueError:
                # TODO: Handling of symbols
                pass

        self.shape = tuple(dims)

    def __init__(self, **data) -> None:
        super().__init__(**data)
        self._construct_inheritance_chain_from_parent()
        self._set_unit()
        self._set_type()
        self._set_items_and_enum_type()
        self._set_optionality()
        self._set_shape()

    def __repr__(self) -> str:
        if self.type == "attribute":
            return f"@{self.name} ({self.optionality[:3]})"
        return f"{self.name} ({self.optionality[:3]})"


def populate_tree_from_parents(node: NexusNode):
    """
    Recursively populate the tree from the appdef parents (via extends keyword).

    Args:
        node (NexusNode):
            The current node from which to populate the tree.
    """
    for child in node.get_all_direct_children_names(only_appdef=True):
        child_node = node.search_add_child_for(child)
        populate_tree_from_parents(child_node)


def generate_tree_from(appdef: str) -> NexusNode:
    """
    Generates a NexusNode tree from an application definition.
    NexusNode is based on anytree nodes and anytree's functions can be used
    for displaying and traversal of the tree.

    Args:
        appdef (str): The application definition name to generate the NexusNode tree from.

    Returns:
        NexusNode: The tree representing the application definition.
    """

    def add_children_to(parent: NexusNode, xml_elem: ET._Element) -> None:
        """
        This adds children from the `xml_elem` xml node to the NexusNode `parent` node.
        This only considers `field`, `attribute`, `choice` and `group` xml tags
        as children.
        The function is recursivly called until no more children are found.

        Args:
            parent (NexusNode): The NexusNode to attach the children to.
            xml_elem (ET._Element): The xml node to get the children from.
        """
        current_elem = parent.add_node_from(xml_elem)

        for child in xml_elem.xpath(
            (
                r"*[self::nx:field or self::nx:group "
                r"or self::nx:attribute or self::nx:choice]"
            ),
            namespaces=namespaces,
        ):
            add_children_to(current_elem, child)

    appdef_xml_root, _ = get_nxdl_root_and_path(appdef)
    global namespaces
    namespaces = {"nx": appdef_xml_root.nsmap[None]}

    appdef_inheritance_chain = [appdef_xml_root]
    appdef_inheritance_chain += get_all_parents_for(appdef_xml_root)

    tree = NexusGroup(
        name=appdef_xml_root.attrib["name"],
        nx_class="NXroot",
        type="group",
        name_type="specified",
        optionality="required",
        variadic=False,
        parent=None,
        inheritance=appdef_inheritance_chain,
    )
    # Set root attributes
    nx_root, _ = get_nxdl_root_and_path("NXroot")
    for root_attrib in nx_root.findall("nx:attribute", namespaces=namespaces):
        child = tree.add_node_from(root_attrib)
        child.optionality = "optional"

    entry = appdef_xml_root.find("nx:group[@type='NXentry']", namespaces=namespaces)
    add_children_to(tree, entry)

    # Add all fields and attributes from the parent appdefs
    if len(appdef_inheritance_chain) > 1:
        populate_tree_from_parents(tree)

    return tree<|MERGE_RESOLUTION|>--- conflicted
+++ resolved
@@ -806,6 +806,10 @@
             Also the base classes of these entities are considered.
             If there is no restriction this is set to None.
             Defaults to None.
+        open_enum (bool):
+            If enumerations are used, the enumeration can be open (i.e., the value is not limited
+            to the enumeration items) or closed (i.e., the value must exactly match one of the
+            enumeration items). This is controlled by the open_enum boolean. By default, it is closed.
         shape (Optional[Tuple[Optional[int], ...]]):
             The shape of the entity as given by the dimensions tag.
             This is set automatically on init based on the values found in the nxdl file.
@@ -820,12 +824,8 @@
     type: Literal["field", "attribute"]
     unit: Optional[NexusUnitCategory] = None
     dtype: NexusType = "NX_CHAR"
-<<<<<<< HEAD
     items: Optional[List[str]] = None
     open_enum: bool = False
-=======
-    items: Optional[List[Any]] = None
->>>>>>> b83c55ed
     shape: Optional[Tuple[Optional[int], ...]] = None
 
     def _set_type(self):
