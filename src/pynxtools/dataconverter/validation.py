--- conflicted
+++ resolved
@@ -134,11 +134,7 @@
     ), f"{name_match.group(2)}{'' if prefix is None else prefix}"
 
 
-<<<<<<< HEAD
-def best_namefit_of(name: str, nodes: Iterable[NexusNode]) -> Optional[str]:
-=======
 def best_namefit_of(name: str, nodes: Iterable[NexusNode]) -> Optional[NexusNode]:
->>>>>>> b83c55ed
     """
     Get the best namefit of `name` in `keys`.
 
@@ -155,27 +151,6 @@
     concept_name, instance_name = split_class_and_name_of(name)
 
     best_match = None
-<<<<<<< HEAD
-    best_score = -1
-
-    for node in nodes:
-        if name2fit == node.name:
-            return name2fit
-        if nx_name is not None and nx_name == node.name:
-            return nx_name
-
-        name_any = node.name_type == "any"
-        name_partial = node.name_type == "partial"
-
-        score = get_nx_namefit(name2fit, node.name, name_any, name_partial)
-
-        if score > best_score:
-            best_score = score
-            best_match = node.name
-
-    if best_score < 0:
-        return None
-=======
 
     for node in nodes:
         if not node.variadic:
@@ -186,10 +161,12 @@
                 if instance_name == node.name:
                     return node
 
-                score = get_nx_namefit(instance_name, node.name)
+                name_any = node.name_type == "any"
+                name_partial = node.name_type == "partial"
+
+                score = get_nx_namefit(instance_name, node.name, name_any, name_partial)
                 if score > -1:
                     best_match = node
->>>>>>> b83c55ed
 
     return best_match
 
@@ -240,17 +217,11 @@
 
             if not concept_name or concept_name != node.name:
                 continue
-<<<<<<< HEAD
             name_any = node.name_type == "any"
             name_partial = node.name_type == "partial"
 
             if (
-                get_nx_namefit(name2fit, node.name, name_any, name_partial) >= 0
-=======
-
-            if (
-                get_nx_namefit(instance_name, node.name) >= 0
->>>>>>> b83c55ed
+                get_nx_namefit(instance_name, node.name, name_any, name_partial) >= 0
                 and key not in node.parent.get_all_direct_children_names()
             ):
                 variations.append(key)
@@ -483,31 +454,10 @@
                 mapping[f"{prev_path}/{variant}"],
                 node.dtype,
                 node.items,
+                node.open_enum,
                 f"{prev_path}/{variant}",
             )
 
-<<<<<<< HEAD
-            # Check enumeration
-            if (
-                node.items is not None
-                and mapping[f"{prev_path}/{variant}"] not in node.items
-            ):
-                if node.open_enum:
-                    collector.collect_and_log(
-                        f"{prev_path}/{variant}",
-                        ValidationProblem.OpenEnumWithNewItem,
-                        node.items,
-                    )
-
-                else:
-                    collector.collect_and_log(
-                        f"{prev_path}/{variant}",
-                        ValidationProblem.InvalidEnum,
-                        node.items,
-                    )
-
-=======
->>>>>>> b83c55ed
             # Check unit category
             if node.unit is not None:
                 remove_from_not_visited(f"{prev_path}/{variant}/@units")
@@ -548,6 +498,7 @@
                 ],
                 node.dtype,
                 node.items,
+                node.open_enum,
                 f"{prev_path}/{variant if variant.startswith('@') else f'@{variant}'}",
             )
 
@@ -597,22 +548,6 @@
             # This value is not really set. Skip checking its documentation.
             return True
 
-<<<<<<< HEAD
-        for name in key[1:].replace("@", "").split("/"):
-            children_to_check = [
-                node.search_add_child_for(child)
-                for child in node.get_all_direct_children_names()
-            ]
-            best_name = best_namefit_of(name, children_to_check)
-
-            if best_name is None:
-                return False
-=======
-        # TODO remove when nameType is implemented
-        if key.endswith("/@URL"):
-            return True
->>>>>>> b83c55ed
-
         node = add_best_matches_for(key, tree)
         if node is None:
             return False
@@ -630,7 +565,9 @@
         # We still do some further checks before returning.
 
         # Check general validity
-        mapping[key] = is_valid_data_field(mapping[key], node.dtype, node.items, key)
+        mapping[key] = is_valid_data_field(
+            mapping[key], node.dtype, node.items, node.open_enum, key
+        )
 
         # Check main field exists for units
         if (
