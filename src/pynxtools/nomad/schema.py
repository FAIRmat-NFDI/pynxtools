#
# Copyright The NOMAD Authors.
#
# This file is part of NOMAD. See https://nomad-lab.eu for further info.
#
# Licensed under the Apache License, Version 2.0 (the "License");
# you may not use this file except in compliance with the License.
# You may obtain a copy of the License at
#
#     http://www.apache.org/licenses/LICENSE-2.0
#
# Unless required by applicable law or agreed to in writing, software
# distributed under the License is distributed on an "AS IS" BASIS,
# WITHOUT WARRANTIES OR CONDITIONS OF ANY KIND, either express or implied.
# See the License for the specific language governing permissions and
# limitations under the License.
#

import hashlib
import json
import os
import os.path
import pickle
import re
import sys

# noinspection PyPep8Naming
import xml.etree.ElementTree as ET
from typing import Any, Dict, List, Optional, Tuple, Union

import h5py
import numpy as np
import pandas as pd
from ase import Atoms
from ase.data import atomic_numbers
from nomad.datamodel.results import Material, Relation, Results, System
from nomad.metainfo import SchemaPackage
from nomad.normalizing.common import nomad_atoms_from_ase_atoms
from nomad.normalizing.topology import add_system, add_system_info
from scipy.spatial import cKDTree

try:
    from nomad import utils
    from nomad.datamodel import EntryArchive, EntryMetadata
    from nomad.datamodel.data import ArchiveSection, EntryData, Schema
    from nomad.datamodel.metainfo import basesections
    from nomad.datamodel.metainfo.annotations import ELNAnnotation
    from nomad.datamodel.metainfo.basesections import (
        ActivityResult,
        ActivityStep,
        BaseSection,
        Component,
        CompositeSystem,
        CompositeSystemReference,
        Entity,
        EntityReference,
        InstrumentReference,
        Measurement,
    )
    from nomad.datamodel.metainfo.workflow import Link, Task, Workflow
    from nomad.metainfo import (
        Attribute,
        Bytes,
        Datetime,
        Definition,
        MEnum,
        Package,
        Property,
        Quantity,
        Section,
        SubSection,
    )
    from nomad.metainfo.data_type import (
        Bytes,
        Datatype,
        Datetime,
        Number,
        m_bool,
        m_complex128,
        m_float64,
        m_int,
        m_int64,
        m_str,
    )
    from nomad.metainfo.metainfo import resolve_variadic_name
    from nomad.utils import get_logger, strip
    from toposort import toposort_flatten
except ImportError as exc:
    raise ImportError(
        "Could not import nomad package. Please install the package 'nomad-lab'."
    ) from exc

from pynxtools import get_definitions_url
from pynxtools.definitions.dev_tools.utils.nxdl_utils import get_nexus_definitions_path
from pynxtools.nomad.utils import (
    __FIELD_STATISTICS,
    __REPLACEMENT_FOR_NX,
    __rename_nx_for_nomad,
    get_quantity_base_name,
)

# __URL_REGEXP from
# https://stackoverflow.com/questions/3809401/what-is-a-good-regular-expression-to-match-a-url
__URL_REGEXP = re.compile(
    r"(?i)\b((?:https?://|www\d{0,3}[.]|[a-z0-9.\-]+[.][a-z]{2,4}/)"
    r"(?:[^\s()<>]+|\(([^\s()<>]+|(\([^\s()<>]+\)))*\))+"
    r'(?:\(([^\s()<>]+|(\([^\s()<>]+\)))*\)|[^\s`!()\[\]{};:\'".,<>?«»“”‘’]))'
)

# noinspection HttpUrlsUsage
__XML_NAMESPACES = {"nx": "http://definition.nexusformat.org/nxdl/3.1"}

# TO DO the validation still show some problems. Most notably there are a few higher
# dimensional fields with non number types, which the metainfo does not support

__section_definitions: Dict[str, Section] = dict()

__logger = get_logger(__name__)


class NexusBaseSection(BaseSection):
    def normalize(self, archive, logger):
        if self.__dict__["nx_name"]:
            self.name = self.__dict__["nx_name"]
        super().normalize(archive, logger)


class NexusActivityStep(ActivityStep):
    reference = Quantity(
        type=ArchiveSection,
        description="A reference to a NeXus Activity Step.",
        a_eln=ELNAnnotation(
            component="ReferenceEditQuantity",
            label="section reference",
        ),
    )


class NexusActivityResult(ActivityResult):
    reference = Quantity(
        type=ArchiveSection,
        description="A reference to a NeXus Activity Result.",
        a_eln=ELNAnnotation(
            component="ReferenceEditQuantity",
            label="section reference",
        ),
    )


__BASESECTIONS_MAP: Dict[str, Any] = {
    "NXfabrication": [basesections.Instrument],
    "NXsample": [CompositeSystem],
    "NXsample_component": [Component],
    "NXidentifier": [EntityReference],
    "NXentry": [NexusActivityStep],
    "NXprocess": [NexusActivityStep],
    "NXdata": [NexusActivityResult],
    # "object": BaseSection,
}


class NexusMeasurement(Measurement, Schema):
    def normalize(self, archive, logger):
        try:
            app_entry = getattr(self, "ENTRY")
            if len(app_entry) < 1:
                raise AttributeError()
            self.steps = []
            for entry in app_entry:
                ref = NexusActivityStep(name=entry.name, reference=entry)
                self.steps.append(ref)
                mapping = {
                    ActivityStep: (NexusActivityStep, self.steps),
                    basesections.Instrument: (InstrumentReference, self.instruments),
                    CompositeSystem: (CompositeSystemReference, self.samples),
                    ActivityResult: (NexusActivityResult, self.results),
                }
                for sec in entry.m_all_contents():
                    for cls, (ref_cls, collection) in mapping.items():
                        if isinstance(sec, cls):
                            collection.append(ref_cls(name=sec.name, reference=sec))
                            break
            if self.m_def.name == "Root":
                self.method = "Generic Experiment"
            else:
                self.method = self.m_def.name + " Experiment"
        except (AttributeError, TypeError):
            pass
        super(basesections.Activity, self).normalize(archive, logger)

        if archive.results.eln.methods is None:
            archive.results.eln.methods = []
        if self.method:
            archive.results.eln.methods.append(self.method)
        else:
            archive.results.eln.methods.append(self.m_def.name)
        if archive.workflow2 is None:
            archive.workflow2 = Workflow(name=self.name)
        # steps to tasks
        act_array = archive.workflow2.tasks
        existing_items = {(task.name, task.section) for task in act_array}
        new_items = [
            item.reference.to_task()
            for item in self.steps
            if (item.name, item) not in existing_items
        ]
        act_array.extend(new_items)
        # samples to inputs
        act_array = archive.workflow2.inputs
        existing_items = {(link.name, link.section) for link in act_array}
        new_items = [
            Link(name=item.name, section=item.reference)
            for item in self.samples
            if (item.name, item.reference) not in existing_items
        ]
        act_array.extend(new_items)

        # results to outputs
        act_array = archive.workflow2.outputs
        existing_items = {(link.name, link.section) for link in act_array}
        new_items = [
            Link(name=item.name, section=item.reference)
            for item in self.results
            if (item.name, item.reference) not in existing_items
        ]
        act_array.extend(new_items)


VALIDATE = False

__XML_PARENT_MAP: Dict[ET.Element, ET.Element]
__NX_DOC_BASES: Dict[str, str] = {
    "https://github.com/nexusformat/definitions.git": "https://manual.nexusformat.org/classes",
    "https://github.com/FAIRmat-NFDI/nexus_definitions.git": "https://fairmat-nfdi.github.io/nexus_definitions/classes",
}

__PACKAGE_NAME = "pynxtools.nomad.schema"
__GROUPING_NAME = "NeXus"

from nomad import utils

logger_ = utils.get_logger(__name__)


def get_nx_type(nx_type: str) -> Optional[Datatype]:
    """
    Get the nexus type by name
    """
    __NX_TYPES = {  # Primitive Types,  'ISO8601' is the only type not defined here
        "NX_COMPLEX": m_complex128,
        "NX_FLOAT": m_float64,
        "NX_CHAR": m_str,
        "NX_BOOLEAN": m_bool,
        "NX_INT": m_int64,
        "NX_UINT": m_int,
        "NX_NUMBER": m_float64,
        "NX_POSINT": m_int,
        "NX_BINARY": Bytes,
        "NX_DATE_TIME": Datetime,
    }

    if nx_type in __NX_TYPES:
        if nx_type in ("NX_UINT", "NX_POSINT"):
            return __NX_TYPES[nx_type](dtype=np.uint64).no_type_check().no_shape_check()
        return __NX_TYPES[nx_type]().no_type_check().no_shape_check()
    return None


class NXUnitSet:
    """
    maps from `NX_` token to dimensionality
    None -> disable dimensionality check
    '1' -> dimensionless quantities
    'transformation' -> Specially handled in metainfo
    """

    mapping: dict = {
        "NX_ANGLE": "[angle]",
        "NX_ANY": None,
        "NX_AREA": "[area]",
        "NX_CHARGE": "[charge]",
        "NX_COUNT": "1",
        "NX_CROSS_SECTION": "[area]",
        "NX_CURRENT": "[current]",
        "NX_DIMENSIONLESS": "1",
        "NX_EMITTANCE": "[length] * [angle]",
        "NX_ENERGY": "[energy]",
        "NX_FLUX": "1 / [time] / [area]",
        "NX_FREQUENCY": "[frequency]",
        "NX_LENGTH": "[length]",
        "NX_MASS": "[mass]",
        "NX_MASS_DENSITY": "[mass] / [volume]",
        "NX_MOLECULAR_WEIGHT": "[mass] / [substance]",
        "NX_PERIOD": "[time]",
        "NX_PER_AREA": "1 / [area]",
        "NX_PER_LENGTH": "1 / [length]",
        "NX_POWER": "[power]",
        "NX_PRESSURE": "[pressure]",
        "NX_PULSES": "1",
        "NX_SCATTERING_LENGTH_DENSITY": "1 / [area]",
        "NX_SOLID_ANGLE": "[angle] * [angle]",
        "NX_TEMPERATURE": "[temperature]",
        "NX_TIME": "[time]",
        "NX_TIME_OF_FLIGHT": "[time]",
        "NX_TRANSFORMATION": "transformation",
        "NX_UNITLESS": "1",
        "NX_VOLTAGE": "[energy] / [current] / [time]",
        "NX_VOLUME": "[volume]",
        "NX_WAVELENGTH": "[length]",
        "NX_WAVENUMBER": "1 / [length]",
    }

    @staticmethod
    def normalise(value: str) -> str:
        """
        Normalise the given token
        """
        value = value.upper()
        if not value.startswith("NX_"):
            value = "NX_" + value
        return value

    @staticmethod
    def is_nx_token(value: str) -> bool:
        """
        Check if a given token is one of NX tokens
        """
        return NXUnitSet.normalise(value) in NXUnitSet.mapping.keys()


def __to_camel_case(snake_str: str, upper: bool = False) -> str:
    """
    Take as input a snake case variable and return a camel case one
    """
    components = snake_str.split("_")

    if upper:
        return "".join(x.capitalize() for x in components)

    return components[0] + "".join(x.capitalize() for x in components[1:])


def __to_root(xml_node: ET.Element) -> ET.Element:
    """
    get the root element
    """
    elem = xml_node
    while True:
        parent = __XML_PARENT_MAP.get(elem)
        if parent is None:
            break
        elem = parent

    return elem


def __if_base(xml_node: ET.Element) -> bool:
    """
    retrieves the category from the root element
    """
    return __to_root(xml_node).get("category") == "base"


def __if_repeats(name: str, max_occurs: str) -> bool:
    repeats = any(char.isupper() for char in name) or max_occurs == "unbounded"

    if max_occurs.isdigit():
        repeats = repeats or int(max_occurs) > 1

    return repeats


def __if_template(name: Optional[str]) -> bool:
    return name is None or name.lower() != name


def __get_documentation_url(
    xml_node: ET.Element, nx_type: Optional[str]
) -> Optional[str]:
    """
    Get documentation url
    """
    if nx_type is None:
        return None

    anchor_segments = []
    if nx_type != "class":
        anchor_segments.append(nx_type)

    while True:
        nx_type = xml_node.get("type")
        if nx_type:
            nx_type = nx_type.replace("NX", "")
        segment = xml_node.get("name", nx_type)  # type: ignore
        anchor_segments.append(segment.replace("_", "-"))

        xml_parent = xml_node
        xml_node = __XML_PARENT_MAP.get(xml_node)
        if xml_node is None:
            break

    definitions_url = get_definitions_url()

    doc_base = __NX_DOC_BASES.get(
        definitions_url, "https://manual.nexusformat.org/classes"
    )
    nx_package = xml_parent.get("nxdl_base").split("/")[-1]
    anchor = "-".join([name.lower() for name in reversed(anchor_segments)])
    nx_file = anchor_segments[-1].replace("-", "_")
    return f"{doc_base}/{nx_package}/{nx_file}.html#{anchor}"


def nxdata_ensure_definition(
    self,
    def_or_name: Property | str,
    *,
    hint: str | None = None,
) -> Property:
    current_cls = __section_definitions[
        f"{__rename_nx_for_nomad('NXdata')}"
    ].section_cls
    if isinstance(def_or_name, str):
        # check enums for or actual values of signals and axes
        # TODO: also check symbol table dimensions
        acceptable_data: List[str] = []
        acceptable_axes: List[str] = []
        # set filter string according
        chk_name = def_or_name.split("_errors")[0]
        if chk_name in acceptable_data:
            filters = ["DATA"]
        elif chk_name in acceptable_axes:
            filters = ["AXISNAME"]
        else:
            filters = ["DATA", "AXISNAME", "FIELDNAME_errors"]
        # get the reduced options
        newdefintions = {}
        for dname, definition in self.m_def.all_aliases:
            if dname not in filters:
                newdefintions[dname] = definition
        # run the query
        definition = resolve_variadic_name(newdefintions, def_or_name, hint)
        return definition
    return super(current_cls, self)._ensure_definition(
        def_or_name,
        hint,
    )


def __to_section(name: str, **kwargs) -> Section:
    """
    Returns the 'existing' metainfo section for a given top-level nexus base-class name.

    This function ensures that sections for these base-classes are only created once.
    This allows to access the metainfo section even before it is generated from the base
    class nexus definition.
    """

    if name in __section_definitions:
        section = __section_definitions[name]
        section.more.update(**kwargs)
        return section

    section = Section(validate=VALIDATE, name=name, **kwargs)
    __section_definitions[name] = section

    if name == "Data":
        section._ensure_defintion = nxdata_ensure_definition

    return section


<<<<<<< HEAD
def __get_enumeration(xml_node: ET.Element) -> (Optional[MEnum], bool):
=======
def __get_enumeration(xml_node: ET.Element) -> Tuple[Optional[MEnum], Optional[bool]]:
>>>>>>> 9a3c5ae3
    """
    Get the enumeration field from xml node
    """
    enumeration = xml_node.find("nx:enumeration", __XML_NAMESPACES)
    if enumeration is None:
        return None, None

    items = enumeration.findall("nx:item", __XML_NAMESPACES)
<<<<<<< HEAD
    open = enumeration.attrib["open"] if "open" in enumeration.attrib else False
=======
    open = bool(enumeration.attrib["open"]) if "open" in enumeration.attrib else False
>>>>>>> 9a3c5ae3

    return MEnum([value.attrib["value"] for value in items]), open


def __add_common_properties(xml_node: ET.Element, definition: Definition):
    """
    Adds general metainfo definition properties (e.g., deprecated, docs, optional, ...)
    from the given nexus XML node to the given metainfo definition.
    """
    xml_attrs = xml_node.attrib

    # Read properties from potential base section. Those are not inherited, but we
    # duplicate them for a nicer presentation
    if isinstance(definition, Section) and definition.base_sections:
        base_section = definition.base_sections[0]
        if base_section.description:
            definition.description = base_section.description
        if base_section.deprecated:
            definition.deprecated = base_section.deprecated
        if base_section.more:
            definition.more.update(**base_section.more)

    links = []
    doc_url = __get_documentation_url(xml_node, definition.more.get("nx_kind"))
    if doc_url:
        links.append(doc_url)

    doc = xml_node.find("nx:doc", __XML_NAMESPACES)
    if doc is not None and doc.text is not None:
        definition.description = strip(doc.text)
        links.extend(
            [match[0] for match in __URL_REGEXP.findall(definition.description)]
        )

    if links:
        definition.links = links

    for key, value in xml_attrs.items():
        if key == "deprecated":
            definition.deprecated = value
            continue
        if "nxdl_base" in key or "schemaLocation" in key:
            continue
        definition.more["nx_" + key] = value

    if "optional" not in xml_attrs:
        definition.more["nx_optional"] = __if_base(xml_node)


def __create_attributes(
    xml_node: ET.Element, definition: Union[Section, Quantity], field: Quantity = None
):
    """
    Add all attributes in the given nexus XML node to the given
    Quantity or SubSection using a specially named Quantity class.

    todo: account for more attributes of attribute, e.g., default, minOccurs
    """
    for attribute in xml_node.findall("nx:attribute", __XML_NAMESPACES):
        name = __rename_nx_for_nomad(attribute.get("name"), is_attribute=True)

        # nameType
        nx_name_type = attribute.get("nameType", "specified")
        if nx_name_type == "any":
            name = name.upper()

        shape: list = []
        nx_enum, nx_enum_open = __get_enumeration(attribute)
        if nx_enum and not nx_enum_open:
            nx_type = nx_enum
            nx_shape: List[str] = []
        else:
            nx_type = get_nx_type(attribute.get("type", "NX_CHAR"))  # type: ignore
            has_bound = False
            has_bound |= "minOccurs" in attribute.attrib
            has_bound |= "maxOccurs" in attribute.attrib
            if has_bound:
                nx_min_occurs = attribute.get("minOccurs", "0")  # type: ignore
                nx_max_occurs = attribute.get("maxOccurs", "*")  # type: ignore
                if nx_max_occurs == "unbounded":
                    nx_max_occurs = "*"
                nx_shape = [f"{nx_min_occurs}..{nx_max_occurs}"]
            else:
                nx_shape = []

        a_name = (field.more["nx_name"] if field else "") + "___" + name
        m_attribute = Quantity(
            name=a_name,
            variable=(__if_template(name) and (nx_name_type in ["any", "partial"]))
            or (field.variable if field else False),
            shape=shape,
            type=nx_type,
            flexible_unit=True,
        )
        m_attribute.more.update(
            dict(nx_kind="attribute")  # , nx_type=nx_type, nx_shape=nx_shape)
        )

        for name, value in attribute.items():
            m_attribute.more[f"nx_{name}"] = value

        __add_common_properties(attribute, m_attribute)
        # TODO: decide if stats/instancename should be made searchable for attributes, too
        # __add_quantity_stats(definition,m_attribute)

        definition.quantities.append(m_attribute)


def __add_quantity_stats(container: Section, quantity: Quantity):
    # TODO We should also check the shape of the quantity and the datatype as
    # the statistics are always mapping on float64 even if quantity values are ints
    if not quantity.name.endswith("__field"):
        return
    isvariadic = quantity.variable
    notnumber = quantity.type not in [
        np.float64,
        np.int64,
        np.uint64,
    ] and not isinstance(quantity.type, Number)
    if notnumber and not isvariadic:
        return
    basename = get_quantity_base_name(quantity.name)
    if isvariadic:
        container.quantities.append(
            Quantity(
                name=basename + "__name",
                variable=quantity.variable,
                shape=[],
                type=str,
                description="This is a NeXus template property. "
                "This quantity holds the instance name of a NeXus Field.",
            )
        )
    if notnumber:
        return
    for suffix, dtype in zip(
        __FIELD_STATISTICS["suffix"][1:],
        __FIELD_STATISTICS["type"][1:],
    ):
        container.quantities.append(
            Quantity(
                name=basename + suffix,
                variable=quantity.variable,
                shape=[],
                type=dtype if dtype else quantity.type,
                description="This is a NeXus template property. "
                "This quantity holds specific statistics of the NeXus data array.",
            )
        )


def __add_additional_attributes(definition: Definition, container: Section):
    if "m_nx_data_path" not in definition.attributes:
        definition.attributes.append(
            Attribute(
                name="m_nx_data_path",
                variable=False,
                shape=[],
                type=str,
                description="This is a nexus template property. "
                "This attribute holds the actual path of the value in the nexus data.",
            )
        )

    if "m_nx_data_file" not in definition.attributes:
        definition.attributes.append(
            Attribute(
                name="m_nx_data_file",
                variable=False,
                shape=[],
                type=str,
                description="This is a nexus template property. "
                "This attribute holds the actual file name of the nexus data.",
            )
        )

    if isinstance(definition, Quantity):
        __add_quantity_stats(container, definition)


def __create_field(xml_node: ET.Element, container: Section) -> Quantity:
    """
    Creates a metainfo quantity from the nexus field given as xml node.
    """
    xml_attrs = xml_node.attrib

    # name
    assert "name" in xml_attrs, "Expecting name to be present"

    name = __rename_nx_for_nomad(xml_attrs["name"], is_field=True)

    # nameType
    nx_name_type = xml_attrs.get("nameType", "specified")
    # if nx_name_type == "any":
    #     name = name.upper()

    # type
    nx_type = xml_attrs.get("type", "NX_CHAR")
    nx_nomad_type = get_nx_type(nx_type)
    if nx_nomad_type is None:
        raise NotImplementedError(
            f"Type {nx_type} is not supported for the moment for {name}."
        )

    # enumeration
    enum_type, nx_enum_open = __get_enumeration(xml_node)

    # dimensionality
    nx_dimensionality = xml_attrs.get("units", None)
    if nx_dimensionality:
        if nx_dimensionality not in NXUnitSet.mapping:
            raise NotImplementedError(
                f"Unit {nx_dimensionality} is not supported for {name}."
            )
        dimensionality = NXUnitSet.mapping[nx_dimensionality]
    else:
        dimensionality = None

    # shape
    shape: list = []
    nx_shape: list = []
    dimensions = xml_node.find("nx:dimensions", __XML_NAMESPACES)
    if dimensions is not None:
        for dimension in dimensions.findall("nx:dim", __XML_NAMESPACES):
            dimension_value: str = dimension.attrib.get("value", "0..*")
            nx_shape.append(dimension_value)

    value_quantity: Quantity = None  # type: ignore

    # copy from base to inherit from it
    if container.base_sections is not None:
        # TODO: use resolve_variadic_name to find inheritance among non-exact matchings (also provide data type)
        base_quantity: Quantity = container.base_sections[0].all_quantities.get(name)
        if base_quantity:
            value_quantity = base_quantity.m_copy(deep=True)
            value_quantity.attributes.clear()

    # create quantity
    if value_quantity is None:
        value_quantity = Quantity(name=name, flexible_unit=True)

    value_quantity.variable = __if_template(name) and (
        nx_name_type in ["any", "partial"]
    )

    # check parent type compatibility
    parent_type = getattr(value_quantity, "type", None)
    if not isinstance(parent_type, MEnum):
        # if parent type is not MEnum then overwrite whatever given
        value_quantity.type = (
            enum_type if enum_type and not nx_enum_open else nx_nomad_type
        )
    elif enum_type:
        # only when derived type is also MEnum to allow overwriting
        value_quantity.type = enum_type if not nx_enum_open else nx_nomad_type

    value_quantity.dimensionality = dimensionality
    value_quantity.shape = shape
    value_quantity.more.update(
        dict(nx_kind="field", nx_type=nx_type, nx_shape=nx_shape)
    )

    __add_common_properties(xml_node, value_quantity)

    container.quantities.append(value_quantity)

    __create_attributes(xml_node, container, value_quantity)

    return value_quantity


def __create_group(xml_node: ET.Element, root_section: Section):
    """
    Adds all properties that can be generated from the given nexus group XML node to
    the given (empty) metainfo section definition.
    """
    __create_attributes(xml_node, root_section)

    for group in xml_node.findall("nx:group", __XML_NAMESPACES):
        xml_attrs = group.attrib

        assert "type" in xml_attrs, "Expecting type to be present"
        nx_type = __rename_nx_for_nomad(xml_attrs["type"])

        nx_name = xml_attrs.get("name", nx_type.upper())

        # nameType
        nx_name_type = xml_attrs.get(
            "nameType", "specified" if "name" in xml_attrs.keys() else "any"
        )
        # if nx_name_type == "any":
        #     nx_name = nx_name.upper()

        section_name = (
            root_section.name + "__" + __rename_nx_for_nomad(nx_name, is_group=True)
        )
        if section_name == "Root__ENTRY":
            group_section = __section_definitions["Entry"]
        else:
            group_section = Section(
                validate=VALIDATE,
                nx_kind="group",
                name=section_name,
                variable=__if_template(nx_name)
                and (nx_name_type in ["any", "partial"]),
            )
            __add_common_properties(group, group_section)
            __attach_base_section(group_section, root_section, __to_section(nx_type))
            __section_definitions[section_name] = group_section
        # nx_name = xml_attrs.get(
        #     "name", nx_type.replace(__REPLACEMENT_FOR_NX, "").upper()
        # )
        subsection_name = __rename_nx_for_nomad(nx_name, is_group=True)
        group_subsection = SubSection(
            section_def=group_section,
            nx_kind="group",
            name=subsection_name,
            repeats=__if_repeats(nx_name, xml_attrs.get("maxOccurs", "0")),
            variable=__if_template(nx_name) and (nx_name_type in ["any", "partial"]),
        )

        root_section.sub_sections.append(group_subsection)

        __create_group(group, group_section)

    for field in xml_node.findall("nx:field", __XML_NAMESPACES):
        __create_field(field, root_section)


def __attach_base_section(section: Section, container: Section, default: Section):
    """
    Potentially adds a base section to the given section, if the given container has
    a base-section with a suitable base.
    """
    try:
        newdefinitions = {}
        for def_name, act_def in container.all_sub_sections.items():
            if (
                "nx_type" in act_def.sub_section.more
                and section.more["nx_type"] == act_def.sub_section.more["nx_type"]
            ):
                newdefinitions[def_name] = act_def.sub_section
        base_section = resolve_variadic_name(
            newdefinitions,
            section.name.split("__")[-1],
            # filter=default,
        )
    except ValueError:
        base_section = None

    if base_section:
        assert base_section.nx_kind == section.nx_kind, "Base section has wrong kind"
    else:
        base_section = default

    section.base_sections = [base_section]


def __create_class_section(xml_node: ET.Element) -> Section:
    """
    Creates a metainfo section from the top-level nexus definition given as xml node.
    """
    xml_attrs = xml_node.attrib
    assert "name" in xml_attrs, "Expecting name to be present"
    assert "type" in xml_attrs, "Expecting type to be present"
    assert "category" in xml_attrs, "Expecting category to be present"

    nx_name = xml_attrs["name"]
    nx_type = xml_attrs["type"]
    nx_category = xml_attrs["category"]

    if nx_category == "application" or (nx_category == "base" and nx_name == "NXroot"):
        nomad_base_sec_cls = (
            [NexusMeasurement] if xml_attrs["extends"] == "NXobject" else []
        )
    else:
        nomad_base_sec_cls = __BASESECTIONS_MAP.get(nx_name, [NexusBaseSection])

    nx_name = __rename_nx_for_nomad(nx_name)
    class_section: Section = __to_section(
        nx_name, nx_kind=nx_type, nx_category=nx_category
    )

    if "extends" in xml_attrs:
        nx_base_sec = __to_section(__rename_nx_for_nomad(xml_attrs["extends"]))
        class_section.base_sections = [nx_base_sec] + [
            cls.m_def for cls in nomad_base_sec_cls
        ]

    __add_common_properties(xml_node, class_section)

    __create_group(xml_node, class_section)

    return class_section


def __find_cycles(graph):
    def dfs(node, visited, path):
        visited.add(node)
        path.append(node)

        for neighbor in graph.get(node, set()):
            if neighbor in path:
                # Found a cycle
                cycle_start = path.index(neighbor)
                cycle = path[cycle_start:]
                cycles.append(cycle)
            elif neighbor not in visited:
                dfs(neighbor, visited, path)

        path.pop()

    cycles = []
    visited = set()

    for node in graph:
        if node not in visited:
            dfs(node, visited, [])

    return cycles


def __sort_nxdl_files(paths):
    """
    Sort all definitions based on dependencies
    """

    name_node_map = {}
    name_dependency_map = {}
    for path in paths:
        for nxdl_file in os.listdir(path):
            if not nxdl_file.endswith(".nxdl.xml"):
                continue
            xml_node = ET.parse(os.path.join(path, nxdl_file)).getroot()
            xml_node.set("nxdl_base", path)
            assert xml_node.get("type") == "group", "definition is not a group"
            xml_name = xml_node.get("name")
            name_node_map[xml_name] = xml_node
            dependency_list = []
            if "extends" in xml_node.attrib:
                dependency_list.append(xml_node.get("extends"))
            for child in xml_node.iter():
                if child.tag.endswith("group") and child.get("type") != xml_name:
                    dependency_list.append(child.get("type"))
            name_dependency_map[xml_name] = set(dependency_list)

    # Find cycles and remove them
    cycles = __find_cycles(name_dependency_map)
    for cycle in cycles:
        name_dependency_map[cycle[-2]].remove(cycle[-1])

    # this sorting can be skipped one should create empty classes instead
    sorted_nodes = toposort_flatten(name_dependency_map)
    validated_names = []
    for node in sorted_nodes:
        if node in name_node_map:
            validated_names.append(name_node_map[node])
        else:
            parent_nodes = []
            for name, dependencies in name_dependency_map.items():
                if node in dependencies:
                    parent_nodes.append(name)
            __logger.error(
                "Missing dependency (incorrect group type).",
                target_name=node,
                used_by=parent_nodes,
            )

    return validated_names


def __add_section_from_nxdl(xml_node: ET.Element) -> Optional[Section]:
    """
    Creates a metainfo section from a nxdl file.
    """
    try:
        global __XML_PARENT_MAP  # pylint: disable=global-statement
        __XML_PARENT_MAP = {
            child: parent for parent in xml_node.iter() for child in parent
        }

        return __create_class_section(xml_node)

    except NotImplementedError as err:
        __logger.error(
            "Fail to generate metainfo.",
            target_name=xml_node.attrib["name"],
            exc_info=str(err),
        )
        return None


def __create_package_from_nxdl_directories() -> Package:
    """
    Creates a metainfo package from the given nexus directory. Will generate the
    respective metainfo definitions from all the nxdl files in that directory.
    The parent Schema is also populated with all AppDefs and then is is also added to the package.
    """
    package = Package(name=__PACKAGE_NAME)

    folder_list = ("base_classes", "contributed_definitions", "applications")
    paths = [
        os.path.join(get_nexus_definitions_path(), folder) for folder in folder_list
    ]

    sections = []
    for nxdl_file in __sort_nxdl_files(paths):
        section = __add_section_from_nxdl(nxdl_file)
        if section is not None:
            sections.append(section)
    sections.sort(key=lambda x: x.name)

    nexus_sections = {}
    for section_name in ["_Applications", "_BaseSections"]:  # , '_InnerSections']:
        nexus_sections[section_name] = Section(validate=VALIDATE, name=section_name)
        package.section_definitions.append(nexus_sections[section_name])
    for section in sections:
        package.section_definitions.append(section)
        if section.nx_category == "application" or section.nx_name == "NXroot":
            key = "_Applications"
        elif section.nx_category == "base":
            key = "_BaseSections"
        else:
            key = None

        if key:
            nexus_sections[key].sub_sections.append(
                SubSection(section_def=section, name=section.name)
            )
    for section_name, section in __section_definitions.items():
        if "__" in section_name:
            package.section_definitions.append(section)

    return package


nexus_metainfo_package: Optional[Package] = None  # pylint: disable=C0103


def save_nexus_schema(suf):
    nexus_metainfo_package
    sch_dict = nexus_metainfo_package.m_to_dict()
    filehandler = open("nexus.obj" + suf, "wb")
    pickle.dump(sch_dict, filehandler)
    filehandler.close()


def load_nexus_schema(suf):
    global nexus_metainfo_package
    file = open("nexus.obj" + suf, "rb")
    sch_dict = pickle.load(file)
    file.close()
    nexus_metainfo_package = Package().m_from_dict(sch_dict)


def init_nexus_metainfo():
    """
    Initializes the metainfo package for the nexus definitions.
    """
    global nexus_metainfo_package  # pylint: disable=global-statement

    if nexus_metainfo_package is not None:
        return

    # try:
    #     load_nexus_schema('')
    # except Exception:
    #     nexus_metainfo_package = __create_package_from_nxdl_directories(nexus_section)
    #     try:
    #         save_nexus_schema('')
    #     except Exception:
    #         pass
    nexus_metainfo_package = __create_package_from_nxdl_directories()
    nexus_metainfo_package.section_definitions.append(NexusMeasurement.m_def)
    nexus_metainfo_package.section_definitions.append(NexusActivityStep.m_def)
    nexus_metainfo_package.section_definitions.append(NexusActivityResult.m_def)
    nexus_metainfo_package.section_definitions.append(NexusBaseSection.m_def)

    # We need to initialize the metainfo definitions. This is usually done automatically,
    # when the metainfo schema is defined though MSection Python classes.
    nexus_metainfo_package.init_metainfo()

    # Add additional NOMAD specific attributes (nx_data_path, nx_data_file, nx_mean, ...)
    # This needs to be done in the right order, base sections first.
    visited_definitions = set()
    sections = list()
    for definition, _, _, _ in nexus_metainfo_package.m_traverse():
        if isinstance(definition, Section):
            for section in reversed([definition] + definition.all_base_sections):
                if section not in visited_definitions:
                    visited_definitions.add(section)
                    sections.append(section)

    for section in sections:
        if not (str(section).startswith("pynxtools.")):
            continue
        __add_additional_attributes(section, None)
        for quantity in section.quantities:
            __add_additional_attributes(quantity, section)

    # We skip the Python code generation for now and offer Python classes as variables
    # TO DO not necessary right now, could also be done case-by-case by the nexus parser
    python_module = sys.modules[__name__]
    for section in nexus_metainfo_package.section_definitions:  # pylint: disable=E1133
        setattr(python_module, section.name, section.section_cls)


init_nexus_metainfo()


def normalize_fabrication(self, archive, logger):
    """Normalizer for fabrication section."""
    current_cls = __section_definitions[
        __rename_nx_for_nomad("NXfabrication")
    ].section_cls
    self.name = (
        self.__dict__["nx_name"]
        + " ("
        + ((self.vendor__field + " / ") if self.vendor__field else "")
        + (self.model__field if self.model__field else "")
        + ")"
    )
    super(current_cls, self).normalize(archive, logger)


def normalize_sample_component(self, archive, logger):
    """Normalizer for sample_component section."""
    current_cls = __section_definitions[
        __rename_nx_for_nomad("NXsample_component")
    ].section_cls
    if self.name__field:
        self.name = self.name__field
    else:
        self.name = self.__dict__["nx_name"]
    if self.mass__field:
        self.mass = self.mass__field
    # we may want to add normalisation for mass_fraction (calculating from components)
    super(current_cls, self).normalize(archive, logger)


def normalize_sample(self, archive, logger):
    """Normalizer for sample section."""
    current_cls = __section_definitions[__rename_nx_for_nomad("NXsample")].section_cls
    self.name = self.__dict__["nx_name"] + (
        " (" + self.name__field + ")" if self.name__field else ""
    )
    # one could also copy local ids to identifier for search purposes
    super(current_cls, self).normalize(archive, logger)


def normalize_entry(self, archive, logger):
    """Normalizer for Entry section."""
    current_cls = __section_definitions[__rename_nx_for_nomad("NXentry")].section_cls
    if self.start_time__field:
        self.start_time = self.start_time__field
    self.name = self.__dict__["nx_name"] + (
        " (" + self.title__field + ")" if self.title__field is not None else ""
    )
    # one could also copy local ids to identifier for search purposes
    super(current_cls, self).normalize(archive, logger)


def normalize_process(self, archive, logger):
    """Normalizer for Process section."""
    current_cls = __section_definitions[__rename_nx_for_nomad("NXprocess")].section_cls
    if self.date__field:
        self.start_time = self.date__field
    self.name = self.__dict__["nx_name"]
    # one could also copy local ids to identifier for search purposes
    super(current_cls, self).normalize(archive, logger)


def normalize_data(self, archive, logger):
    """Normalizer for Data section."""
    current_cls = __section_definitions[__rename_nx_for_nomad("NXdata")].section_cls
    self.name = self.__dict__["nx_name"]
    # one could also copy local ids to identifier for search purposes
    super(current_cls, self).normalize(archive, logger)


def normalize_identifier(self, archive, logger):
    """Normalizer for Identifier section."""

    def create_Entity(lab_id, archive, f_name):
        entitySec = Entity()
        entitySec.lab_id = lab_id
        entity = EntryArchive(
            data=entitySec,
            m_context=archive.m_context,
            metadata=EntryMetadata(
                entry_type="identifier", domain="nexus", readonly=True
            ),  # upload_id=archive.m_context.upload_id,
        )
        with archive.m_context.raw_file(f_name, "w") as f_obj:
            json.dump(entity.m_to_dict(with_meta=True), f_obj)
            # json.dump(entity.m_to_dict(), f_obj)
        archive.m_context.process_updated_raw_file(f_name)

    def get_entry_reference(archive, f_name):
        """Returns a reference to data from entry."""
        from nomad.utils import hash

        upload_id = archive.metadata.upload_id
        entry_id = hash(upload_id, f_name)

        return f"/entries/{entry_id}/archive#/data"

    current_cls = __section_definitions[
        __rename_nx_for_nomad("NXidentifier")
    ].section_cls
    # super(current_cls, self).normalize(archive, logger)
    if self.identifier__field:
        logger.info(f"{self.identifier__field} - identifier received")
        self.lab_id = self.identifier__field  # + "__occurrence"
    EntityReference.normalize(self, archive, logger)
    if not self.reference:
        logger.info(f"{self.lab_id} to be created")
        f_name = re.split("([0-9a-zA-Z.]+)", self.lab_id)[1]
        if len(f_name) != len(self.lab_id):
            f_name = f_name + hashlib.md5(self.lab_id.encode()).hexdigest()
        f_name = f"{current_cls.__name__}_{f_name}.archive.json"
        create_Entity(self.lab_id, archive, f_name)
        self.reference = get_entry_reference(archive, f_name)
        logger.info(f"{self.reference} - referenced directly")


def normalize_atom_probe(self, archive, logger):
    current_cls = __section_definitions[
        f"{__rename_nx_for_nomad('NXapm')}__ENTRY__atom_probe"
    ].section_cls
    super(current_cls, self).normalize(archive, logger)
    # temporarily disable extra normalisation step
    if archive:
        return

    data_path = self.m_attributes["m_nx_data_path"]
    with h5py.File(
        os.path.join(archive.m_context.raw_path(), self.m_attributes["m_nx_data_file"]),
        "r",
    ) as fp:
        # Load the reconstructed positions and mass-to-charge values
        positions = fp[f"{data_path}/reconstruction/reconstructed_positions"][:]
        mass_to_charge_values = fp[
            f"{data_path}/mass_to_charge_conversion/mass_to_charge"
        ][:].flatten()
        # Build species mapping from ion peak identification groups
        ion_species_map = {}
        for ion in self.ranging.peak_identification.ionID:
            if ion.mass_to_charge_range__field and ion.name__field:
                mass_range = fp[
                    f"{ion.m_attributes['m_nx_data_path']}/mass_to_charge_range"
                ][:]
                species_name = ion.name__field
                # Extract only element name (remove charge states and molecular ions)
                element_name = re.split(r"[^A-Za-z]", species_name)[0]
                if element_name:  # Avoid empty strings
                    ion_species_map[element_name] = mass_range
    # Convert species mapping into an efficient lookup structure
    species_names = list(set(ion_species_map.keys()))  # Ensure unique element names
    mass_ranges = np.array(
        [ion_species_map[s][:, 0] for s in species_names]
    )  # Extract min/max mass
    # Compute midpoints for KD-tree search
    mass_midpoints = mass_ranges.mean(axis=1)
    # Build a KD-tree for fast species assignment
    mass_tree = cKDTree(mass_midpoints.reshape(-1, 1))
    _, nearest_species_idx = mass_tree.query(mass_to_charge_values.reshape(-1, 1))
    # Assign aggregated atomic element labels
    atomic_labels = np.array(species_names)[nearest_species_idx]
    # Filter valid atomic elements using ASE's atomic numbers
    valid_atomic_labels = [
        el if el in atomic_numbers else "X" for el in atomic_labels
    ]  # Replace unknowns with 'X'
    # Convert to a DataFrame for visualization
    df = pd.DataFrame(positions, columns=["x", "y", "z"])
    df["element"] = pd.Categorical(valid_atomic_labels)
    # Downsample data for efficient rendering (adjust fraction as needed)
    df_sampled = df.sample(
        frac=0.02, random_state=42
    )  # Adjust fraction for performance

    # **Create ASE Atoms Object from Downsampled Data (Using Aggregated Elements)**
    def create_ase_atoms(df):
        symbols = df["element"].tolist()
        positions = df[["x", "y", "z"]].values
        return Atoms(symbols=symbols, positions=positions)

    atoms_lamela = create_ase_atoms(df_sampled)

    # **Build NOMAD Topology Structure with Individual Element Systems**
    def build_nomad_topology(archive):
        if not archive.results:
            archive.results = Results()
        if not archive.results.material:
            archive.results.material = Material()

        elements = list(set(atoms_lamela.get_chemical_symbols()))
        if not archive.results.material.elements:
            archive.results.material.elements = elements
        else:
            for i in range(len(elements)):
                if archive.results.material.elements[i] != elements[i]:
                    print("WARNING: elements are swapped")

        topology = {}
        system = System(
            atoms=nomad_atoms_from_ase_atoms(atoms_lamela),
            label="Atom Probe Tomography - Lamella",
            description="Reconstructed 3D atom probe tomography dataset.",
            structural_type="bulk",
            dimensionality="3D",
            system_relation=Relation(type="root"),
        )
        add_system_info(system, topology)
        add_system(system, topology)

        child_systems = []
        for element in elements:
            element_indices = (
                np.where(df_sampled["element"] == element)[0].reshape(1, -1).tolist()
            )
            element_system = System(
                atoms_ref=system.atoms,
                indices=element_indices,
                label=f"{element} - Subsystem",
                description=f"Reconstructed subset containing only {element} atoms.",
                structural_type="bulk",
                dimensionality="3D",
                system_relation=Relation(type="subsystem"),
            )
            add_system_info(element_system, topology)
            add_system(element_system, topology, parent=system)
            child_systems.append(f"results/material/topology/{len(topology) - 1}")

        system.child_systems = child_systems
        archive.results.material.topology = list(topology.values())

    build_nomad_topology(archive)


__NORMALIZER_MAP: Dict[str, Any] = {
    __rename_nx_for_nomad("NXfabrication"): normalize_fabrication,
    __rename_nx_for_nomad("NXsample"): normalize_sample,
    __rename_nx_for_nomad("NXsample_component"): normalize_sample_component,
    __rename_nx_for_nomad("NXidentifier"): normalize_identifier,
    __rename_nx_for_nomad("NXentry"): {
        "normalize": normalize_entry,
    },
    __rename_nx_for_nomad("NXprocess"): {
        "normalize": normalize_process,
    },
    __rename_nx_for_nomad("NXdata"): normalize_data,
    f"{__rename_nx_for_nomad('NXapm')}__ENTRY__atom_probe": normalize_atom_probe,
}

# Handling nomad BaseSection and other inherited Section from BaseSection
for nx_name, section in __section_definitions.items():
    if nx_name == "NXobject":
        continue

    normalize_func = __NORMALIZER_MAP.get(nx_name)

    # Append the normalize method from a function
    if normalize_func:
        if isinstance(normalize_func, dict):
            for key, value in normalize_func.items():
                setattr(section.section_cls, key, value)
        else:
            section.section_cls.normalize = normalize_func<|MERGE_RESOLUTION|>--- conflicted
+++ resolved
@@ -469,11 +469,7 @@
     return section
 
 
-<<<<<<< HEAD
-def __get_enumeration(xml_node: ET.Element) -> (Optional[MEnum], bool):
-=======
 def __get_enumeration(xml_node: ET.Element) -> Tuple[Optional[MEnum], Optional[bool]]:
->>>>>>> 9a3c5ae3
     """
     Get the enumeration field from xml node
     """
@@ -482,11 +478,7 @@
         return None, None
 
     items = enumeration.findall("nx:item", __XML_NAMESPACES)
-<<<<<<< HEAD
-    open = enumeration.attrib["open"] if "open" in enumeration.attrib else False
-=======
     open = bool(enumeration.attrib["open"]) if "open" in enumeration.attrib else False
->>>>>>> 9a3c5ae3
 
     return MEnum([value.attrib["value"] for value in items]), open
 
