<?xml version="1.0" encoding="UTF-8"?>
<?xml-stylesheet type="text/xsl" href="nxdlformat.xsl" ?>
<definition xmlns:xsi="http://www.w3.org/2001/XMLSchema-instance"
    xsi:schemaLocation="http://definition.nexusformat.org/nxdl/3.1 ../nxdl.xsd"
    xmlns="http://definition.nexusformat.org/nxdl/3.1"
 name="NXtest"
 extends="NXobject"
 type="group"
 category="application"
>
    <doc>This is a dummy NXDL to test out the dataconverter.</doc>
    <group type="NXentry">
        <field name="program_name"/>
        <field name="definition">
            <doc>This is a dummy NXDL to test out the dataconverter.</doc>
            <attribute name="version"/>
            <enumeration>
                <item value="NXTEST"/>
                <item value="NXtest"/>
            </enumeration>
        </field>
        <group type="NXdata" name="OPTIONAL_group" optional="true" nameType="partial">
            <field name="required_field" required="true" type="NX_INT">
                <doc>A dummy entry to test optional parent check for a required child.</doc>
            </field>
            <field name="optional_field" optional="true" type="NX_INT">
                <doc>A dummy entry to test optional parent check for an optional child.</doc>
            </field>
        </group>
<<<<<<< HEAD
        <group type="NXdata" name="NXODD_name" nameType="partial">
=======
        <group type="NXdata" name="NXODD_name">
            <field name="anamethatRENAMES" nameType="any" type="NX_INT" units="NX_UNITLESS"/>
>>>>>>> b83c55ed
            <field name="float_value" type="NX_FLOAT" optional="true" units="NX_ENERGY">
                <doc>A dummy entry for a float value.</doc>
            </field>
            <field name="number_value" type="NX_NUMBER" optional="true" units="NX_ENERGY">
                <doc>A dummy entry for a number value.</doc>
            </field>
            <field name="bool_value" type="NX_BOOLEAN" required="true" units="NX_UNITLESS">
                <doc>A dummy entry for a bool value.</doc>
            </field>
            <field name="int_value" type="NX_INT" units="NX_LENGTH">
                <doc>A dummy entry for an int value.</doc>
            </field>
            <field name="posint_value" type="NX_POSINT" units="NX_LENGTH">
                <doc>A dummy entry for a positive int value.</doc>
            </field>
            <field name="char_value" type="NX_CHAR" units="NX_UNITLESS">
                <doc>A dummy entry for a char value.</doc>
            </field>
            <field name="date_value" type="NX_DATE_TIME" units="NX_UNITLESS">
                <doc>A dummy entry for a date value.</doc>
            </field>
            <field name="type">
                <enumeration>
                    <item value="1st type"/>
                    <item value="2nd type"/>
                    <item value="3rd type"/>
                    <item value="4th type"/>
                </enumeration>
            </field>
            <field name="type2" optional="true">
                <enumeration open="true">
                    <item value="1st type open"/>
                    <item value="2nd type open"/>
                </enumeration>
                <attribute name="array" type="NX_INT">
                    <enumeration>
                        <item value="[0, 1, 2]" />
                        <item value="[2, 3, 4]" />
                    </enumeration>
                </attribute>
            </field>
            <attribute name="group_attribute">
            </attribute>
            <attribute name="signal">
                <enumeration>
                    <item value="data"/>
                </enumeration>
            </attribute>
        </group>
        <group type="NXnote" name="required_group">
            <doc>This is a required yet empty group.</doc>
        </group>
        <group type="NXnote" name="required_group2">
            <doc>This is a second required yet empty group.</doc>
        </group>
        <group type="NXdata" name="optional_parent" optional="true">
            <field name="required_child" required="true" type="NX_INT">
                <doc>A dummy entry to test optional parent check for required child.</doc>
            </field>
            <field name="optional_child" optional="true" type="NX_INT">
                <doc>A dummy entry to test optional parent check for required child.</doc>
            </field>
            <group type="NXdata" name="req_group_in_opt_group">
                <doc>This is a required group in an optional group.</doc>
            </group>
        </group>
        <group type="NXuser" optional="true">
            <field name="name">
                <doc>A required NXuser entry.</doc>
            </field>
        </group>
    </group>
</definition><|MERGE_RESOLUTION|>--- conflicted
+++ resolved
@@ -27,12 +27,8 @@
                 <doc>A dummy entry to test optional parent check for an optional child.</doc>
             </field>
         </group>
-<<<<<<< HEAD
         <group type="NXdata" name="NXODD_name" nameType="partial">
-=======
-        <group type="NXdata" name="NXODD_name">
-            <field name="anamethatRENAMES" nameType="any" type="NX_INT" units="NX_UNITLESS"/>
->>>>>>> b83c55ed
+            <field name="anamethatRENAMES" nameType="partial" type="NX_INT" units="NX_UNITLESS"/>
             <field name="float_value" type="NX_FLOAT" optional="true" units="NX_ENERGY">
                 <doc>A dummy entry for a float value.</doc>
             </field>
@@ -61,18 +57,18 @@
                     <item value="3rd type"/>
                     <item value="4th type"/>
                 </enumeration>
+                <attribute name="array" type="NX_INT">
+                    <enumeration>
+                        <item value="[0, 1, 2]" />
+                        <item value="[2, 3, 4]" />
+                    </enumeration>
+                </attribute>
             </field>
             <field name="type2" optional="true">
                 <enumeration open="true">
                     <item value="1st type open"/>
                     <item value="2nd type open"/>
                 </enumeration>
-                <attribute name="array" type="NX_INT">
-                    <enumeration>
-                        <item value="[0, 1, 2]" />
-                        <item value="[2, 3, 4]" />
-                    </enumeration>
-                </attribute>
             </field>
             <attribute name="group_attribute">
             </attribute>
