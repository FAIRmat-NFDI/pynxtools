"""A generic reader for loading XPS (X-ray Photoelectron Spectroscopy) data
 file into mpes nxdl (NeXus Definition Language) template.
"""
# Copyright The NOMAD Authors.
#
# This file is part of NOMAD. See https://nomad-lab.eu for further info.
#
# Licensed under the Apache License, Version 2.0 (the "License");
# you may not use this file except in compliance with the License.
# You may obtain a copy of the License at
#
#     http://www.apache.org/licenses/LICENSE-2.0
#
# Unless required by applicable law or agreed to in writing, software
# distributed under the License is distributed on an "AS IS" BASIS,
# WITHOUT WARRANTIES OR CONDITIONS OF ANY KIND, either express or implied.
# See the License for the specific language governing permissions and
# limitations under the License.
#
import os
from pathlib import Path
from typing import Any, Dict, Set, List
from typing import Tuple
import sys
import json

import yaml
import numpy as np
from ase.data import chemical_symbols

from nexusutils.dataconverter.readers.base.reader import BaseReader
from nexusutils.dataconverter.readers.xps.reader_utils import XpsDataFileParser
from nexusutils.dataconverter.readers.utils import flatten_and_replace, FlattenSettings
from nexusutils.dataconverter.template import Template

np.set_printoptions(threshold=sys.maxsize)

XPS_TOCKEN = "@xps_tocken:"
XPS_DATA_TOCKEN = "@data:"
XPS_DETECTOR_TOCKEN = "@detector_data:"
ELN_TOCKEN = "@eln"
# Track entries for using for eln data
ENTRY_SET: Set[str] = set()
DETECTOR_SET: Set[str] = set()
POSSIBLE_ENTRY_PATH: Dict = {}


CONVERT_DICT = {
    'Instrument': 'INSTRUMENT[instrument]',
    'Analyser': 'ELECTRONANALYSER[electronanalyser]',
    'Beam': 'BEAM[beam]',
    'unit': '@units',
    'version': '@version',
    'Sample': 'SAMPLE[sample]',
    'User': 'USER[user]',
    'Data': 'DATA[data]',
    'Source': 'SOURCE[source]',
    'Collectioncolumn': 'COLLECTIONCOLUMN[collectioncolumn]',
    'Energydispersion': 'ENERGYDISPERSION[energydispersion]',
    'Detector': 'DETECTOR[detector]'
}

REPLACE_NESTED: Dict[str, str] = {}


def construct_entry_name(key):
    """Construct entry name from vendor, sample_name and region name"""

    components = key.split("/")
    try:
        # entry: vendor__sample__name_of_scan_rerion
        entry_name = (f'{components[2]}'
                      f'__'
                      f'{components[3].split("_", 1)[1]}'
                      f'__'
                      f'{components[5].split("_", 1)[1]}'
                      )
    except IndexError:
        entry_name = ""
    return entry_name


def find_entry_and_value(xps_data_dict,
                         key_part,
                         dt_typ):

    """Construct the entry name and pick up the corresponding data for
       that for that entry.
    """

    entries_values = {}
    if dt_typ == XPS_TOCKEN:

        for key, val in xps_data_dict.items():
            if key_part in key:
                entry = construct_entry_name(key)
                entries_values[entry] = val

    elif dt_typ in (XPS_DATA_TOCKEN, XPS_DETECTOR_TOCKEN):
        # entries_values = entry:{cycle0_scan0_chan0:xr.data}
        entries_values = xps_data_dict["data"]

    return entries_values


# pylint: disable=too-many-locals
# pylint: disable=too-many-statements
def fill_data_group(key,
                    entries_values,
                    config_dict,
                    template,
                    entry_set):
    """Fill out fileds and attributes for NXdata"""

    survey_count_ = 0
    count = 0

    for entry, xr_data in entries_values.items():
        entry_set.add(entry)
        modified_key = key.replace("entry", entry)
        modified_key = modified_key.replace("[data]/data", "[data]")
        root = key[0]
        modifid_entry = key[0:13]
        modifid_entry = modifid_entry.replace("entry", entry)

        template[f"{modifid_entry}/@default"] = "data"

        # Set first Survey as default for .nxs file
        if "Survey" in entry and survey_count_ == 0:
            survey_count_ = survey_count_ + 1
            template[f"{root}@default"] = entry

        # If no Survey set any scan for default
        if survey_count_ == 0 and count == 0:
            count = count + 1
            template[f"{root}@default"] = entry

        binding_energy_coord = None
        chan_count = "_chan"
        for data_var in xr_data.data_vars:
            scan = data_var
            # Collecting only accumulated counts
            # indivisual channeltron counts goes to detector data section
            if chan_count not in scan:
                key_indv_scn_dt = f"{modified_key}/{scan}"

                key_indv_scn_dt_unit = f"{key_indv_scn_dt}/@units"

                coord_nm = list(xr_data[data_var].coords)[0]
                binding_energy_coord = np.array(xr_data[data_var][coord_nm])
                template[key_indv_scn_dt] = xr_data[data_var].data
                template[key_indv_scn_dt_unit] = config_dict[f"{key}/@units"]

        key_data = f"{modified_key}/data"
        key_data_unit = f"{key_data}/@units"

        key_signal = f"{modified_key}/@signal"

        be_nm = "BE"
        be_index = 0
        key_be = f"{modified_key}/{be_nm}"
        key_be_unit = f"{key_be}/@units"
        key_be_axes = f"{modified_key}/@axes"
        key_be_ind = f"{modified_key}/@{be_nm}_indices"

        # setting up AXISNAME
        axisname = "AXISNAME[axisname]"
        long_name = "Binding Energy"
        key_ax_mn = f"{modified_key}/{axisname}"
        key_ax_ln_nm = f"{modified_key}/{axisname}/@long_name"

        key_nxclass = f"{modified_key}/@NX_class"

        template[key_signal] = "data"
        template[key_data] = np.mean([xr_data[x_arr].data
                                     for x_arr in xr_data.data_vars
                                     if "_chan" not in x_arr],
                                     axis=0)

        template[f"{key_data}_errors"] = \
            np.std([xr_data[x_arr].data
                    for x_arr in xr_data.data_vars
                    if "_chan" not in x_arr], axis=0)
        template[key_data_unit] = config_dict[f"{key}/@units"]
        template[key_be_unit] = "eV"
        template[key_be] = binding_energy_coord
        template[key_be_axes] = be_nm
        template[key_be_ind] = be_index
        template[key_nxclass] = "NXdata"
        template[key_ax_ln_nm] = long_name
        template[key_ax_mn] = be_index


def fill_detector_group(key,
                        entries_values,
                        config_dict,
                        template,
                        entry_set):
    """Fill out fileds and attributes for NXdetector/NXdata"""

    for entry, xr_data in entries_values.items():
        entry_set.add(entry)

        chan_count = "_chan"

        # Iteration over scan
        for data_var in xr_data.data_vars:

            if chan_count in data_var:
                detector_num = data_var.split("_chan")[-1]
                detector_nm = f"detector{detector_num}"
                DETECTOR_SET.add(detector_nm)
                scan_num = data_var.split("_scan")[-1].split("_chan")[0]
                scan_nm = f"scan_{scan_num}"
                modified_key = key.replace("entry", entry)
                modified_key = modified_key.replace("[detector]", f"[{detector_nm}]")
                modified_key = modified_key.replace("[data]", f"[{scan_nm}]")
                modified_key_unit = modified_key + "/@units"

                template[modified_key] = xr_data[data_var].data
                key_indv_chan_sginal = modified_key.replace("/raw", "/@signal")
                template[key_indv_chan_sginal] = "raw"
                template[modified_key_unit] = config_dict[f"{key}/@units"]


def fill_template_with_xps_data(config_dict,
                                xps_data_dict,
                                template,
                                entry_set):
    """Collect the xps data from xps_data_dict
        and store them into template. We use searching_keys
        for separating the data from xps_data_dict.
    """
    for key, value in config_dict.items():
        if XPS_DATA_TOCKEN in value:
            key_part = value.split(XPS_DATA_TOCKEN)[-1]
            entries_values = find_entry_and_value(xps_data_dict,
                                                  key_part,
                                                  dt_typ=XPS_DATA_TOCKEN)

            fill_data_group(key, entries_values, config_dict, template, entry_set)

        if XPS_DETECTOR_TOCKEN in value:
            key_part = value.split(XPS_DATA_TOCKEN)[-1]
            entries_values = find_entry_and_value(xps_data_dict,
                                                  key_part,
                                                  dt_typ=XPS_DETECTOR_TOCKEN)

            fill_detector_group(key, entries_values, config_dict, template, entry_set)

        if XPS_TOCKEN in value:
            tocken = value.split(XPS_TOCKEN)[-1]
            entries_values = find_entry_and_value(xps_data_dict,
                                                  tocken,
                                                  dt_typ=XPS_TOCKEN)
            for entry, ent_value in entries_values.items():
                entry_set.add(entry)
                modified_key = key.replace("[entry]", f"[{entry}]")
                template[modified_key] = ent_value
                try:
                    template[f"{modified_key}/@units"] = config_dict[f"{key}/@units"]
                except KeyError:
                    pass


def extract_atom_types(formula: str) -> Set:
    """Extract atom types form chemical formula."""

    atom_types: set = set()
    element: str = ""
    # tested with "(C38H54S4)n(NaO2)5(CH4)NH3"
<<<<<<< HEAD
    for sym in formula:
        if sym.isalpha():
            if sym.isupper() and element == "":
                element = sym
            elif sym.isupper() and element != "" and element.isupper():
                atom_types.add(element)
                element = sym
            elif sym.islower() and element.isupper():
                element = element + sym
=======
    for char in formula:
        if char.isalpha():
            if char.isupper() and element == "":
                element = char
            elif char.isupper() and element != "" and element.isupper():
                atom_types.add(element)
                element = char
            elif char.islower() and element.isupper():
                element = element + char
>>>>>>> eba7dcd9
                atom_types.add(element)
                element = ""

        else:
            if element.isupper():
                atom_types.add(element)
            element = ""

    return atom_types


def check_for_valid_atom_types(atom_list: List):
    """Check for whether atom exists in periodic table. """
    for elm in atom_list:
        if elm not in chemical_symbols:
            raise ValueError(f"The element {elm} is not found in periodictable, "
                             f"check for correct element name")


# pylint: disable=too-many-branches
def fill_template_with_eln_data(eln_data_dict,
                                config_dict,
                                template,
                                entry_set):
    """Fill the template from provided eln data"""

    atom_types: List = []

    for key, val in config_dict.items():
        if ELN_TOCKEN in val:
            field_value = eln_data_dict[key]

            if "chemical_formula" in key:
                atom_types = list(extract_atom_types(field_value))

            if "atom_types" in key:
                if field_value:
                    pass
                else:
                    field_value = atom_types
                check_for_valid_atom_types(field_value)

            if field_value is None:
                continue

            for entry in entry_set:
                modified_key = key.replace("[entry]", f"[{entry}]")
                template[modified_key] = field_value

        elif key in list(eln_data_dict.keys()):
            field_value = eln_data_dict[key]
            if field_value is None:
                continue
            # Do for all entry name
            for entry in entry_set:
                modified_key = key.replace("[entry]", f"[{entry}]")
                # Do for all detector
                if "[detector]" in key:
                    for detector in DETECTOR_SET:
                        detr_key = modified_key.replace("[detector]", f"[{detector}]")
                        template[detr_key] = field_value
                else:
                    template[modified_key] = field_value


# pylint: disable=too-few-public-methods
class XPSReader(BaseReader):
    """ Reader for XPS.
    """

    supported_nxdls = ["NXmpes"]

    def read(self,
             template: dict = None,
             file_paths: Tuple[str] = None,
             objects: Tuple[Any] = None) -> dict:
        """Reads data from given file and returns
        a filled template dictionary"""

        reader_dir = Path(__file__).parent
        config_file = reader_dir.joinpath("config_file.json")

        xps_data_dict: Dict[str, Any] = {}
        eln_data_dict: Dict[str, Any] = {}

        for file in file_paths:
            file_ext = os.path.splitext(file)[1]

            if file_ext in [".yaml", ".yml"]:
                with open(file, mode="r", encoding="utf-8") as eln:
                    eln_data_dict = flatten_and_replace(
                        FlattenSettings(
                            yaml.safe_load(eln),
                            CONVERT_DICT,
                            REPLACE_NESTED
                        )
                    )
            elif file_ext == ".xml":
                data_dict = XpsDataFileParser([file]).get_dict()
                xps_data_dict = {**xps_data_dict, **data_dict}

        with open(config_file, encoding="utf-8", mode="r") as cfile:
            config_dict = json.load(cfile)

        fill_template_with_xps_data(config_dict,
                                    xps_data_dict,
                                    template,
                                    ENTRY_SET)
        if eln_data_dict:
            fill_template_with_eln_data(eln_data_dict,
                                        config_dict,
                                        template,
                                        ENTRY_SET)
        else:
            raise ValueError("Eln file must be submited with some required fields and attributes.")

        final_template = Template()
        for key, val in template.items():
            if ("/ENTRY[entry]" not in key) and (val is not None):
                final_template[key] = val

        return final_template


READER = XPSReader<|MERGE_RESOLUTION|>--- conflicted
+++ resolved
@@ -269,17 +269,6 @@
     atom_types: set = set()
     element: str = ""
     # tested with "(C38H54S4)n(NaO2)5(CH4)NH3"
-<<<<<<< HEAD
-    for sym in formula:
-        if sym.isalpha():
-            if sym.isupper() and element == "":
-                element = sym
-            elif sym.isupper() and element != "" and element.isupper():
-                atom_types.add(element)
-                element = sym
-            elif sym.islower() and element.isupper():
-                element = element + sym
-=======
     for char in formula:
         if char.isalpha():
             if char.isupper() and element == "":
@@ -289,7 +278,6 @@
                 element = char
             elif char.islower() and element.isupper():
                 element = element + char
->>>>>>> eba7dcd9
                 atom_types.add(element)
                 element = ""
 
