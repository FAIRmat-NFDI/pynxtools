#
# Copyright The NOMAD Authors.
#
# This file is part of NOMAD. See https://nomad-lab.eu for further info.
#
# Licensed under the Apache License, Version 2.0 (the "License");
# you may not use this file except in compliance with the License.
# You may obtain a copy of the License at
#
#     http://www.apache.org/licenses/LICENSE-2.0
#
# Unless required by applicable law or agreed to in writing, software
# distributed under the License is distributed on an "AS IS" BASIS,
# WITHOUT WARRANTIES OR CONDITIONS OF ANY KIND, either express or implied.
# See the License for the specific language governing permissions and
# limitations under the License.
#
"""The writer class for writing a NeXus file in accordance with a given NXDL."""

# pylint: disable=R0912

import copy
import logging
import sys
import xml.etree.ElementTree as ET

import h5py
import numpy as np

from nexusutils.dataconverter import helpers
from nexusutils.nexus import nexus

logger = logging.getLogger(__name__)  # pylint: disable=C0103
logger.setLevel(logging.INFO)
logger.addHandler(logging.StreamHandler(sys.stdout))


def does_path_exist(path, h5py_obj) -> bool:
    """Returns true if the requested path exists in the given h5py object."""
    try:
        h5py_obj[helpers.convert_data_dict_path_to_hdf5_path(path)]  # pylint: disable=W0106
        return True
    except KeyError:
        return False


def is_not_data_empty(value) -> bool:
    """Returns True if value is an Numpy array or not None."""
    if isinstance(value, np.ndarray) or value is not None:
        return True
    return False


def get_namespace(element) -> str:
    """Extracts the namespace for elements in the NXDL"""
    return element.tag[element.tag.index("{"):element.tag.rindex("}") + 1]


def split_link(data, output_path):
    """Handle the special syntax used in the reader for the dataset links.

Split the file:path variable in two variables file and path.
If multiple datasets are provided, the function returns two lists"""

    if not isinstance(data['link'], list):
        if ':' in data['link']:
            file = data['link'].split(":", 1)[0]
            path = data['link'].split(":", 1)[1]
        elif ':' not in data['link']:
            file = output_path
            path = data['link']
    else:
        file = []
        path = []
        for dataset in data['link']:
            if ':' in dataset:
                file.append(dataset.split(":", 1)[0])
                path.append(dataset.split(":", 1)[1])
            elif ':' not in data['link']:
                file.append(output_path)
                path.append(dataset)

    return file, path


def handle_shape_entries(data, file, path):
    """slice generation via the key shape"""
    new_shape = []
    for dim, val in enumerate(data['shape']):
        if isinstance(val, slice):
            start = val.start if val.start is not None else 0
            stop = val.stop if val.stop is not None else h5py.File(file, 'r')[path].shape[dim]
            step = val.step if val.step is not None else 1
            new_shape.append(int((stop - start) / step))
    if not new_shape:
        new_shape = [1]
    layout = h5py.VirtualLayout(shape=tuple(new_shape),
                                dtype=np.float64)
    vsource = h5py.VirtualSource(file,
                                 path,
                                 shape=h5py.File(file, 'r')[path].shape
                                 )[data['shape']]
    layout[:] = vsource
    return layout


def handle_dicts_entries(data, grp, entry_name, output_path):
    """Handle function for dictionaries found as value of the nexus file.

Several cases can be encoutered:
- Data to slice and place in virtual datasets
- Concatenate dataset in one virtual dataset
- Internal links
- External links
- compression label
"""
    if 'link' in data:
        file, path = split_link(data, output_path)
    # generate virtual datasets from slices
    if 'shape' in data.keys():
        layout = handle_shape_entries(data, file, path)
        grp.create_virtual_dataset(entry_name, layout)
    # multiple datasets to concatenate
    elif 'link' in data.keys() and isinstance(data['link'], list):
        total_length = 0
        sources = []
        for index, source_file in enumerate(file):
            vsource = h5py.VirtualSource(source_file,
                                         path[index],
                                         shape=h5py.File(source_file, 'r')[path[index]].shape)
            total_length += vsource.shape[0]
            sources.append(vsource)
        layout = h5py.VirtualLayout(shape=total_length, dtype=np.float64)
        offset = 0
        for vsource in sources:
            layout[offset:offset + vsource.shape[0]] = vsource
            offset += vsource.shape[0]
        grp.create_virtual_dataset(entry_name, layout, fillvalue=0)
    # internal and external links
    elif 'link' in data.keys():
        if ':/' not in data['link']:
            grp[entry_name] = h5py.SoftLink(path)  # internal link
        else:
            grp[entry_name] = h5py.ExternalLink(file, path)  # external link
    elif 'compress' in data.keys():
        if not (isinstance(data["compress"], str) or np.isscalar(data["compress"])):
            strength = 9  # strongest compression is space efficient but can take long
            accept = ("strength" in data.keys()) \
                and (isinstance(data['strength'], int)) \
                and (data["strength"] >= 0) \
                and (data["strength"] <= 9)
            if accept is True:
                strength = data["strength"]
            grp.create_dataset(entry_name,
                               data=data["compress"],
                               compression="gzip",
                               chunks=True,
                               compression_opts=strength)
        else:
            grp.create_dataset(entry_name, data=data["compress"])
    return grp[entry_name]


class Writer:
    """The writer class for writing a NeXus file in accordance with a given NXDL.

    Args:
        data (dict): Dictionary containing the data to convert.
        nxdl_path (str): Path to the nxdl file to use during conversion.
        output_path (str): Path to the output NeXus file.

    Attributes:
        data (dict): Dictionary containing the data to convert.
        nxdl_path (str): Path to the nxdl file to use during conversion.
        output_path (str): Path to the output NeXus file.
        output_nexus (h5py.File): The h5py file object to manipulate output file.
        nxdl_data (dict): Stores xml data from given nxdl file to use during conversion.
        nxs_namespace (str): The namespace used in the NXDL tags. Helps search for XML children.
    """

    def __init__(self, data: dict = None, nxdl_path: str = None, output_path: str = None):
        """Constructs the necessary objects required by the Writer class."""
        self.data = data
        self.nxdl_path = nxdl_path
        self.output_path = output_path
        self.output_nexus = h5py.File(self.output_path, "w")
        self.nxdl_data = ET.parse(self.nxdl_path).getroot()
        self.nxs_namespace = get_namespace(self.nxdl_data)

    def __nxdl_to_attrs(self, path: str = '/') -> dict:
        """
        Return a dictionary of all the attributes at the given path in the NXDL and
        the required attribute values that were requested in the NXDL from the data.

        If an NXDL attribute was not found, it returns None.
        """
        nxdl_path = helpers.convert_data_converter_dict_to_nxdl_path(path)

        try:
            elem = nexus.get_node_at_nxdl_path(
                nxdl_path, elem=copy.deepcopy(self.nxdl_data))
        except nexus.NxdlAttributeError:
            return None

        # Remove the name attribute as we only use it to name the HDF5 entry
        if "name" in elem.attrib.keys():
            del elem.attrib["name"]

        # Fetch values for required attributes requested by the NXDL
        for attr_name in elem.findall(f"{self.nxs_namespace}attribute"):
            key = f"{path}/@{attr_name.get('name')}"
            if key in self.data:
                elem.attrib[attr_name.get('name')] = self.data[key]

        return elem.attrib

    def ensure_and_get_parent_node(self, path: str, undocumented_paths) -> h5py.Group:
        """Returns the parent if it exists for a given path else creates the parent group."""
        parent_path = path[0:path.rindex('/')] or '/'
        parent_path_hdf5 = helpers.convert_data_dict_path_to_hdf5_path(parent_path)
        if not does_path_exist(parent_path, self.output_nexus):
            parent = self.ensure_and_get_parent_node(parent_path, undocumented_paths)
            grp = parent.create_group(parent_path_hdf5)

            attrs = self.__nxdl_to_attrs(parent_path)

            if attrs is not None:
                grp.attrs['NX_class'] = attrs["type"]
            return grp
        return self.output_nexus[parent_path_hdf5]

    def write(self):
        """Writes the NeXus file with previously validated data from the reader with NXDL attrs."""
        hdf5_links_for_later = []

        def add_units_key(dataset, path):
            units_key = f"{path}/@units"
            if units_key in self.data.keys() and self.data[units_key] is not None:
                dataset.attrs["units"] = self.data[units_key]

        for path, value in self.data.items():
            try:
                if path[path.rindex('/') + 1:] == '@units':
                    continue

                entry_name = helpers.get_name_from_data_dict_entry(path[path.rindex('/') + 1:])
                if is_not_data_empty(value):
                    data = value
                else:
                    continue

                if entry_name[0] != "@":
                    grp = self.ensure_and_get_parent_node(path, self.data.undocumented.keys())
                    if isinstance(data, dict):
                        if "compress" in data.keys():
                            dataset = handle_dicts_entries(data, grp, entry_name, self.output_path)
                        else:
                            hdf5_links_for_later.append([data, grp, entry_name, self.output_path])
                    else:
<<<<<<< HEAD
                        dataset = grp.create_dataset(entry_name, data=data)
                    units_key = f"{path}/@units"
                    if units_key in self.data.keys() and self.data[units_key] is not None:
                        dataset.attrs["units"] = self.data[units_key]
                    else:
                        continue
=======
                        dataset = grp.create_dataset(entry_name,
                                                     data=data
                                                     )

                    add_units_key(dataset, path)
>>>>>>> c9bdc744
                else:
                    # consider changing the name here the lvalue can also be group!
                    dataset = self.ensure_and_get_parent_node(path, self.data.undocumented.keys())
                    dataset.attrs[entry_name[1:]] = data
            except Exception as exc:
                raise Exception(f"Unkown error occured writing the path: {path} "
                                f"with the following message: {str(exc)}") from exc

        for links in hdf5_links_for_later:
            dataset = handle_dicts_entries(*links)

        self.output_nexus.close()<|MERGE_RESOLUTION|>--- conflicted
+++ resolved
@@ -257,20 +257,8 @@
                         else:
                             hdf5_links_for_later.append([data, grp, entry_name, self.output_path])
                     else:
-<<<<<<< HEAD
                         dataset = grp.create_dataset(entry_name, data=data)
-                    units_key = f"{path}/@units"
-                    if units_key in self.data.keys() and self.data[units_key] is not None:
-                        dataset.attrs["units"] = self.data[units_key]
-                    else:
-                        continue
-=======
-                        dataset = grp.create_dataset(entry_name,
-                                                     data=data
-                                                     )
-
                     add_units_key(dataset, path)
->>>>>>> c9bdc744
                 else:
                     # consider changing the name here the lvalue can also be group!
                     dataset = self.ensure_and_get_parent_node(path, self.data.undocumented.keys())
