--- conflicted
+++ resolved
@@ -49,6 +49,20 @@
 
 # NeXus reader and annotator (read\_nexus)
 
+__read_nexus__ is a command line tool to annotate and explore NeXus data files. Once pynxtools is installed, it is immediately available and offers options for selecting a NeXus file and either documenting all or part of its content. Note that with no specific NeXus file provided as an argument, the tool will use by default an example NeXus file shipped together with the package.
+
+_annotations -_ As it is expained above[!!! Ref better when it is done], NeXus defines a rich set of concepts, the so called [NeXus Vocabulary](https://manual.nexusformat.org/classes/index.html#classes-vocabulary-downloads). These include _Attributes_ and _Fields_ which are organized in _Groups_ and their subgroups. [NeXus files](https://manual.nexusformat.org/design.html) store their [data items](see details in https://manual.nexusformat.org/datarules.html) following the hierarchy of these groups. _read\_nexus_ traverses the input NeXus file and interprets each data item by following its group path and connecting it to the concept of the specific vocabulary item. It reports the concept's definition. Since NeXus concepts follow inheritance, the all superclass concepts along the inheritance chain and their definitions are also reported. If a data item in a NeXus file does not belong to any concept (which is allowed by the NeXus standard), _read\_nexus_ reports the message 'NOT IN SCHEMA'.  
+
+_default plottable -_ NeXus allows to specify which [plottable data](https://manual.nexusformat.org/datarules.html#find-plottable-data) shall be presented by default for a given NeXus file. After traversing the whole file and visiting all data items, _read\_nexus_ additionally reports a summary of the default plottable by presenting its path and also its plotting details as specified by the [NXdata definition](https://manual.nexusformat.org/classes/base_classes/NXdata.html).  
+
+__semantic use__: _read\_nexus_ also supports the proper semantic use of data items in NeXus files by automating the annotation process of connecting them to the corresponding NeXus concepts. Hence, data processing applications can find data items in a NeXus file based on the semantic concepts, without the need of hardcoding any data path which could lead to incompatibilities. Note that _read\_nexus_ uses [NeXus Ontology's](https://github.com/nexusformat/NeXusOntology) [OWL](https://www.w3.org/OWL/) labels assigned to each NeXus' semantic concept. Hence, it can also be used to connect data items from any NeXus files to the semantic web. The following features facilitate such use:  
+
+_--concept_: This command line queries the NeXus file using a specific NeXus vocabulary item (or NeXus Ontology class), reporting all data item paths that correspond to this concept.
+
+_--documentation_: Instead of traversing the whole file, this feature annotates only a single data item at a specific path in the NeXus file. This is practical when only a few specific data items need to be investigated, e.g. those selected by a _--concept_ query.   
+
+!!! Check the NeXus links! Use either nexusformat.org links, or reference the path in the actual(!) pynxtools repo noting that pynxtools/definitions is a github submodule and content (as well as content path) can change version to version.
+
 # NOMAD integration (schema, parser)
 
 While pynxtools works as a standalone tool using the command line, it can also be integrated directly into Research Data Management Systems (RDMS). Out of the box, the package functions as a plugin within the NOMAD platform [@Scheidgen:2023], converting and parsing data from experiments. This enables experimental data in the NeXus format to be integrated into NOMAD's metadata model, making it searchable and interoperable with other data from theory and experiment. The plugin consists of several key components (so called entry points):
@@ -63,25 +77,7 @@
 
 - App: pynxtools contains an integrated search application for NeXus data within NOMAD. This application, powered by Elasticsearch [@elasticsearch:2025], enables users to efficiently filter uploaded data based on various parameters, such as experiment type, upload timestamp, and other relevant quantities.
 
-<<<<<<< HEAD
-__read_nexus__ is a command line tool to annotate and explore NeXus data files. Once pynxtools is installed, it is immediately available and offers options for selecting a NeXus file and either documenting all or part of its content. Note that with no specific NeXus file provided as an argument, the tool will use by default an example NeXus file shipped together with the package.
-
-_annotations -_ As it is expained above[!!! Ref better when it is done], NeXus defines a rich set of concepts, the so called [NeXus Vocabulary](https://manual.nexusformat.org/classes/index.html#classes-vocabulary-downloads). These include _Attributes_ and _Fields_ which are organized in _Groups_ and their subgroups. [NeXus files](https://manual.nexusformat.org/design.html) store their [data items](see details in https://manual.nexusformat.org/datarules.html) following the hierarchy of these groups. _read\_nexus_ traverses the input NeXus file and interprets each data item by following its group path and connecting it to the concept of the specific vocabulary item. It reports the concept's definition. Since NeXus concepts follow inheritance, the all superclass concepts along the inheritance chain and their definitions are also reported. If a data item in a NeXus file does not belong to any concept (which is allowed by the NeXus standard), _read\_nexus_ reports the message 'NOT IN SCHEMA'.  
-
-_default plottable -_ NeXus allows to specify which [plottable data](https://manual.nexusformat.org/datarules.html#find-plottable-data) shall be presented by default for a given NeXus file. After traversing the whole file and visiting all data items, _read\_nexus_ additionally reports a summary of the default plottable by presenting its path and also its plotting details as specified by the [NXdata definition](https://manual.nexusformat.org/classes/base_classes/NXdata.html).  
-
-__semantic use__: _read\_nexus_ also supports the proper semantic use of data items in NeXus files by automating the annotation process of connecting them to the corresponding NeXus concepts. Hence, data processing applications can find data items in a NeXus file based on the semantic concepts, without the need of hardcoding any data path which could lead to incompatibilities. Note that _read\_nexus_ uses [NeXus Ontology's](https://github.com/nexusformat/NeXusOntology) [OWL](https://www.w3.org/OWL/) labels assigned to each NeXus' semantic concept. Hence, it can also be used to connect data items from any NeXus files to the semantic web. The following features facilitate such use:  
-
-_--concept_: This command line queries the NeXus file using a specific NeXus vocabulary item (or NeXus Ontology class), reporting all data item paths that correspond to this concept.
-
-_--documentation_: Instead of traversing the whole file, this feature annotates only a single data item at a specific path in the NeXus file. This is practical when only a few specific data items need to be investigated, e.g. those selected by a _--concept_ query.   
-
-!!! Check the NeXus links! Use either nexusformat.org links, or reference the path in the actual(!) pynxtools repo noting that pynxtools/definitions is a github submodule and content (as well as content path) can change version to version.
-
-# NOMAD integration (schema, parser) (Lukas, Sandor)
-=======
 - Example Upload: The plugin includes a representative NOMAD upload (based on the NeXus application definition __NX_iv_temp__ describing temperature-dependent IV curve measurements), which exemplifies the entire workflow of pynxtools as a NOMAD package. This example upload details the conversion of data from experiments into NeXus files using the __DataConverter__, along with parsing them into the NOMAD archive. This example upload is designed for new users to understand the pynxtools workflow in NOMAD and serves as templates to adapt the plugin to new NeXus applications.
->>>>>>> 72dcb8b4
 
 
 # Funding
